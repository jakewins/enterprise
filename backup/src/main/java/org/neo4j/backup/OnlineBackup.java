/**
 * Copyright (c) 2002-2012 "Neo Technology,"
 * Network Engine for Objects in Lund AB [http://neotechnology.com]
 *
 * This file is part of Neo4j.
 *
 * Neo4j is free software: you can redistribute it and/or modify
 * it under the terms of the GNU Affero General Public License as
 * published by the Free Software Foundation, either version 3 of the
 * License, or (at your option) any later version.
 *
 * This program is distributed in the hope that it will be useful,
 * but WITHOUT ANY WARRANTY; without even the implied warranty of
 * MERCHANTABILITY or FITNESS FOR A PARTICULAR PURPOSE.  See the
 * GNU Affero General Public License for more details.
 *
 * You should have received a copy of the GNU Affero General Public License
 * along with this program. If not, see <http://www.gnu.org/licenses/>.
 */
package org.neo4j.backup;

import static org.neo4j.com.SlaveContext.lastAppliedTx;

import java.io.File;
import java.io.FilenameFilter;
import java.io.IOException;
import java.nio.ByteBuffer;
import java.nio.channels.ReadableByteChannel;
import java.util.ArrayList;
import java.util.Collections;
import java.util.HashMap;
import java.util.List;
import java.util.Map;
import java.util.TreeMap;

import org.neo4j.backup.check.ConsistencyCheck;
import org.neo4j.com.Client;
import org.neo4j.com.MasterUtil;
import org.neo4j.com.MasterUtil.TxHandler;
import org.neo4j.com.Response;
import org.neo4j.com.SlaveContext;
import org.neo4j.com.SlaveContext.Tx;
import org.neo4j.com.StoreWriter;
import org.neo4j.com.ToFileStoreWriter;
import org.neo4j.com.TxExtractor;
import org.neo4j.graphdb.GraphDatabaseService;
import org.neo4j.helpers.ProgressIndicator;
import org.neo4j.helpers.Triplet;
import org.neo4j.kernel.AbstractGraphDatabase;
import org.neo4j.kernel.ConfigParam;
import org.neo4j.kernel.EmbeddedGraphDatabase;
import org.neo4j.kernel.GraphDatabaseSPI;
import org.neo4j.kernel.impl.nioneo.store.NeoStore;
import org.neo4j.kernel.impl.nioneo.store.StoreAccess;
import org.neo4j.kernel.impl.transaction.XaDataSourceManager;
import org.neo4j.kernel.impl.transaction.xaframework.XaDataSource;
import org.neo4j.kernel.impl.util.StringLogger;

public class OnlineBackup
{
    private final String hostNameOrIp;
    private final int port;
    private final Map<String, Long> lastCommittedTxs = new TreeMap<String, Long>();

    public static OnlineBackup from( String hostNameOrIp, int port )
    {
        return new OnlineBackup( hostNameOrIp, port );
    }

    public static OnlineBackup from( String hostNameOrIp )
    {
        return new OnlineBackup( hostNameOrIp, BackupServer.DEFAULT_PORT );
    }

    private OnlineBackup( String hostNameOrIp, int port )
    {
        this.hostNameOrIp = hostNameOrIp;
        this.port = port;
    }

    public OnlineBackup full( String targetDirectory )
    {
        return full( targetDirectory, true );
    }

    public OnlineBackup full( String targetDirectory, boolean verification )
    {
        if ( directoryContainsDb( targetDirectory ) )
        {
            throw new RuntimeException( targetDirectory + " already contains a database" );
        }

        BackupClient client = new BackupClient( hostNameOrIp, port, StringLogger.DEV_NULL, Client.NO_STORE_ID_GETTER );
        long timestamp = System.currentTimeMillis();
        try
        {
<<<<<<< HEAD
            Response<Void> response = client.fullBackup( new ToFileStoreWriter( targetDirectory ) );
            GraphDatabaseSPI targetDb = startTemporaryDb( targetDirectory,
=======
            Response<Void> response = client.fullBackup( decorateWithProgressIndicator(
                    new ToFileStoreWriter( targetDirectory ) ) );
            GraphDatabaseService targetDb = startTemporaryDb( targetDirectory,
>>>>>>> c880c7c9
                    VerificationLevel.NONE /* run full check instead */ );
            try
            {
                unpackResponse( response, targetDb, MasterUtil.txHandlerForFullCopy() );
            }
            finally
            {
                targetDb.shutdown();
            }
            bumpLogFile( targetDirectory, timestamp );
            if ( verification )
            {
                EmbeddedGraphDatabase graphdb = new EmbeddedGraphDatabase( targetDirectory );
                StoreAccess newStore = new StoreAccess( graphdb );
                try
                {
                    ConsistencyCheck.run( newStore, false );
                }
                finally
                {
                    graphdb.shutdown();
                }
            }
        }
        finally
        {
            client.shutdown();
        }
        return this;
    }

    private StoreWriter decorateWithProgressIndicator( final StoreWriter actual )
    {
        return new StoreWriter()
        {
            private final ProgressIndicator progress = new ProgressIndicator.UnknownEndProgress( 1, "Files copied" );
            private int totalFiles;
            
            @Override
            public void write( String path, ReadableByteChannel data, ByteBuffer temporaryBuffer,
                    boolean hasData ) throws IOException
            {
                actual.write( path, data, temporaryBuffer, hasData );
                progress.update( true, 1 );
                totalFiles++;
            }
            
            @Override
            public void done()
            {
                actual.done();
                progress.done( totalFiles );
            }
        };
    }

    static boolean directoryContainsDb( String targetDirectory )
    {
        return new File( targetDirectory, NeoStore.DEFAULT_NAME ).exists();
    }

    public int getPort()
    {
        return port;
    }

    public String getHostNameOrIp()
    {
        return hostNameOrIp;
    }

    public Map<String, Long> getLastCommittedTxs()
    {
        return Collections.unmodifiableMap( lastCommittedTxs );
    }

    static EmbeddedGraphDatabase startTemporaryDb( String targetDirectory, ConfigParam... params )
    {
        if (params != null && params.length > 0) {
            Map<String,String> config = new HashMap<String, String>();
            for ( ConfigParam param : params )
                if ( param != null ) param.configure( config );
            return new EmbeddedGraphDatabase( targetDirectory, config );
        }
        else
            return new EmbeddedGraphDatabase( targetDirectory );
    }

    public OnlineBackup incremental( String targetDirectory )
    {
        return incremental( targetDirectory, true );
    }

    public OnlineBackup incremental( String targetDirectory, boolean verification )
    {
        if ( !directoryContainsDb( targetDirectory ) )
        {
            throw new RuntimeException( targetDirectory + " doesn't contain a database" );
        }
        GraphDatabaseSPI targetDb = startTemporaryDb( targetDirectory, VerificationLevel.valueOf( verification ) );

        long backupStartTime = System.currentTimeMillis();
        OnlineBackup result = null;
        try
        {
            result = incremental( targetDb );
        }
        finally
        {
            targetDb.shutdown();
        }

        /*
         * If result is not null, incremental backup was successful. It is a nice
         * idea to bump up the messages.log timestamp to reflect the latest backup
         * happened time.
         */
        if (result != null)
        {
            bumpLogFile( targetDirectory, backupStartTime );
        }
        return result;
    }

    public OnlineBackup incremental( GraphDatabaseSPI targetDb )
    {
        BackupClient client = new BackupClient( hostNameOrIp, port, targetDb.getMessageLog(),
                Client.storeIdGetterForDb( targetDb ) );
        try
        {
            unpackResponse( client.incrementalBackup( slaveContextOf( targetDb ) ), targetDb,
                    new ProgressTxHandler() );
        }
        finally
        {
            client.shutdown();
        }
        return this;
    }

    private void unpackResponse( Response<Void> response, GraphDatabaseSPI graphDb, TxHandler txHandler )
    {
        try
        {
            MasterUtil.applyReceivedTransactions( response, graphDb, txHandler );
            getLastCommittedTxs( graphDb );
        }
        catch ( IOException e )
        {
            throw new RuntimeException( "Unable to apply received transactions", e );
        }
    }

    private void getLastCommittedTxs( GraphDatabaseSPI graphDb )
    {
        for ( XaDataSource ds : graphDb.getXaDataSourceManager().getAllRegisteredDataSources() )
        {
            lastCommittedTxs.put( ds.getName(), ds.getLastCommittedTxId() );
        }
    }

    private SlaveContext slaveContextOf( GraphDatabaseService graphDb )
    {
        XaDataSourceManager dsManager =
<<<<<<< HEAD
                ((AbstractGraphDatabase) graphDb).getXaDataSourceManager();
        List<Pair<String, Long>> txs = new ArrayList<Pair<String,Long>>();
=======
                ((AbstractGraphDatabase) graphDb).getConfig().getTxModule().getXaDataSourceManager();
        List<Tx> txs = new ArrayList<Tx>();
>>>>>>> c880c7c9
        for ( XaDataSource ds : dsManager.getAllRegisteredDataSources() )
        {
            txs.add( lastAppliedTx( ds.getName(), ds.getLastCommittedTxId() ) );
        }
        return SlaveContext.anonymous( txs.toArray( new Tx[0] ) );
    }

    private static boolean bumpLogFile( String targetDirectory, long toTimestamp )
    {
        File dbDirectory = new File( targetDirectory );
        File[] candidates = dbDirectory.listFiles( new FilenameFilter()
        {
            @Override
            public boolean accept( File dir, String name )
            {
                /*
                 *  Contains ensures that previously timestamped files are
                 *  picked up as well
                 */
                return name.equals( StringLogger.DEFAULT_NAME );
            }
        } );
        File previous = null;
        if ( candidates.length != 1 )
        {
            return false;
        }
        // candidates has a unique member, the right one
        else
        {
            previous = candidates[0];
        }
        // Build to, from existing parent + new filename
        File to = new File( previous.getParentFile(), StringLogger.DEFAULT_NAME
                                                      + "." + toTimestamp );
        return previous.renameTo( to );
    }
    
    private static class ProgressTxHandler implements TxHandler
    {
        private final ProgressIndicator progress = new ProgressIndicator.UnknownEndProgress( 1000, "Transactions applied" );
        private long count;
        
        @Override
        public void accept( Triplet<String, Long, TxExtractor> tx, XaDataSource dataSource )
        {
            progress.update( true, 1 );
            count++;
        }
        
        @Override
        public void done()
        {
            progress.done( count );
        }
    }
}<|MERGE_RESOLUTION|>--- conflicted
+++ resolved
@@ -43,10 +43,8 @@
 import org.neo4j.com.StoreWriter;
 import org.neo4j.com.ToFileStoreWriter;
 import org.neo4j.com.TxExtractor;
-import org.neo4j.graphdb.GraphDatabaseService;
 import org.neo4j.helpers.ProgressIndicator;
 import org.neo4j.helpers.Triplet;
-import org.neo4j.kernel.AbstractGraphDatabase;
 import org.neo4j.kernel.ConfigParam;
 import org.neo4j.kernel.EmbeddedGraphDatabase;
 import org.neo4j.kernel.GraphDatabaseSPI;
@@ -94,14 +92,9 @@
         long timestamp = System.currentTimeMillis();
         try
         {
-<<<<<<< HEAD
-            Response<Void> response = client.fullBackup( new ToFileStoreWriter( targetDirectory ) );
-            GraphDatabaseSPI targetDb = startTemporaryDb( targetDirectory,
-=======
             Response<Void> response = client.fullBackup( decorateWithProgressIndicator(
                     new ToFileStoreWriter( targetDirectory ) ) );
-            GraphDatabaseService targetDb = startTemporaryDb( targetDirectory,
->>>>>>> c880c7c9
+            GraphDatabaseSPI targetDb = startTemporaryDb( targetDirectory,
                     VerificationLevel.NONE /* run full check instead */ );
             try
             {
@@ -263,16 +256,10 @@
         }
     }
 
-    private SlaveContext slaveContextOf( GraphDatabaseService graphDb )
-    {
-        XaDataSourceManager dsManager =
-<<<<<<< HEAD
-                ((AbstractGraphDatabase) graphDb).getXaDataSourceManager();
-        List<Pair<String, Long>> txs = new ArrayList<Pair<String,Long>>();
-=======
-                ((AbstractGraphDatabase) graphDb).getConfig().getTxModule().getXaDataSourceManager();
+    private SlaveContext slaveContextOf( GraphDatabaseSPI graphDb )
+    {
+        XaDataSourceManager dsManager = graphDb.getXaDataSourceManager();
         List<Tx> txs = new ArrayList<Tx>();
->>>>>>> c880c7c9
         for ( XaDataSource ds : dsManager.getAllRegisteredDataSources() )
         {
             txs.add( lastAppliedTx( ds.getName(), ds.getLastCommittedTxId() ) );
