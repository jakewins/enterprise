/**
 * Copyright (c) 2002-2011 "Neo Technology,"
 * Network Engine for Objects in Lund AB [http://neotechnology.com]
 *
 * This file is part of Neo4j.
 *
 * Neo4j is free software: you can redistribute it and/or modify
 * it under the terms of the GNU Affero General Public License as
 * published by the Free Software Foundation, either version 3 of the
 * License, or (at your option) any later version.
 *
 * This program is distributed in the hope that it will be useful,
 * but WITHOUT ANY WARRANTY; without even the implied warranty of
 * MERCHANTABILITY or FITNESS FOR A PARTICULAR PURPOSE.  See the
 * GNU Affero General Public License for more details.
 *
 * You should have received a copy of the GNU Affero General Public License
 * along with this program. If not, see <http://www.gnu.org/licenses/>.
 */
package recovery;

import static org.junit.Assert.assertEquals;
import static org.junit.Assert.assertNotNull;
import static org.neo4j.helpers.collection.MapUtil.stringMap;
import static org.neo4j.kernel.Config.ENABLE_ONLINE_BACKUP;

import java.io.File;
import java.io.IOException;
import java.nio.ByteBuffer;
import java.util.Map;
import java.util.concurrent.CountDownLatch;

import javax.transaction.xa.Xid;

import org.junit.Test;
import org.neo4j.backup.OnlineBackup;
import org.neo4j.graphdb.GraphDatabaseService;
import org.neo4j.graphdb.Node;
import org.neo4j.graphdb.Transaction;
import org.neo4j.graphdb.index.Index;
import org.neo4j.helpers.UTF8;
import org.neo4j.index.impl.lucene.LuceneDataSource;
import org.neo4j.kernel.AbstractGraphDatabase;
import org.neo4j.kernel.CommonFactories;
import org.neo4j.kernel.EmbeddedGraphDatabase;
import org.neo4j.kernel.impl.transaction.TxLog;
import org.neo4j.kernel.impl.transaction.xaframework.ForceMode;
import org.neo4j.kernel.impl.transaction.xaframework.XaResourceHelpImpl;
import org.neo4j.kernel.impl.util.FileUtils;
import org.neo4j.test.AbstractSubProcessTestBase;
import org.neo4j.test.subprocess.BreakPoint;
import org.neo4j.test.subprocess.DebugInterface;
import org.neo4j.test.subprocess.DebuggedThread;
import org.neo4j.test.subprocess.KillSubProcess;

@SuppressWarnings( "serial" )
public class TestDoubleRecovery extends AbstractSubProcessTestBase
{
    private static final byte[] NEOKERNL = { 'N', 'E', 'O', 'K', 'E', 'R', 'N', 'L', '\0' };
    private final CountDownLatch afterWrite = new CountDownLatch( 1 ), afterCrash = new CountDownLatch( 1 );

    /*
     * 1) Do a 2PC transaction, crash when both resource have been prepared and txlog
     *    says "mark as committing" for that tx.
     * 2) Do recovery and then crash again.
     * 3) Do recovery and see so that all data is in there.
     * Also do an incremental backup just to make sure that the logs have gotten the
     * right records injected.
     */
    @Test
    public void crashAfter2PCMarkAsCommittingThenCrashAgainAndRecover() throws Exception
    {
        String backupDirectory = "target/var/backup-db";
        FileUtils.deleteRecursively( new File( backupDirectory ) );
        stopSubprocesses();
        startSubprocesses();
        OnlineBackup.from( "localhost" ).full( backupDirectory );
        for ( BreakPoint bp : breakpoints( 0 ) )
            bp.enable();
        runInThread( new WriteTransaction() );
        afterWrite.await();
        startSubprocesses();
        runInThread( new Crash() );
        afterCrash.await();
        startSubprocesses();
        OnlineBackup.from( "localhost" ).incremental( backupDirectory );
        run( new Verification() );

        GraphDatabaseService db = new EmbeddedGraphDatabase( backupDirectory );
        try
        {
            new Verification().run( (AbstractGraphDatabase) db );
        }
        finally
        {
            db.shutdown();
        }
    }

    static class WriteTransaction implements Task
    {
        @Override
        public void run( AbstractGraphDatabase graphdb )
        {
            Transaction tx = graphdb.beginTx();
            Node node;
            try
            { // hack to get around another bug
                node = graphdb.createNode();

                tx.success();
            }
            finally
            {
                tx.finish();
            }
            tx = graphdb.beginTx();
            try
            {
                node.setProperty( "correct", "yes" );
                graphdb.index().forNodes( "nodes" ).add( node, "name", "value" );

                tx.success();
            }
            finally
            {
                tx.finish();
            }
        }
    }

    static class Write1PCTransaction implements Task
    {
        @Override
        public void run( AbstractGraphDatabase graphdb )
        {
            Transaction tx = graphdb.beginTx();
            Node node;
            try
            { // hack to get around another bug
                node = graphdb.createNode();

                tx.success();
            }
            finally
            {
                tx.finish();
            }
            tx = graphdb.beginTx();
            try
            {
                node.setProperty( "correct", "yes" );
                tx.success();
            }
            finally
            {
                tx.finish();
            }
        }
    }

    static class Crash implements Task
    {
        @Override
        public void run( AbstractGraphDatabase graphdb )
        {
            throw new AssertionError( "Should not reach here - the breakpoint should avoid it" );
        }
    }

    static class Verification implements Task
    {
        @Override
        public void run( AbstractGraphDatabase graphdb )
        {
            assertNotNull( "No graph database", graphdb );
            Index<Node> index = graphdb.index().forNodes( "nodes" );
            assertNotNull( "No index", index );
            Node node = index.get( "name", "value" ).getSingle();
            assertNotNull( "could not get the node", node );
            assertEquals( "yes", node.getProperty( "correct" ) );
        }
    }

    private final BreakPoint ON_CRASH = new BreakPoint( Crash.class, "run", AbstractGraphDatabase.class )
    {
        @Override
        protected void callback( DebugInterface debug ) throws KillSubProcess
        {
            afterCrash.countDown();
            throw KillSubProcess.withExitCode( -1 );
        }
    };

    private final BreakPoint BEFORE_ANY_DATASOURCE_2PC = new BreakPoint( XaResourceHelpImpl.class, "commit", Xid.class, boolean.class )
    {
        @Override
        protected void callback( DebugInterface debug ) throws KillSubProcess
        {
            if ( twoPhaseCommitIn( debug.thread() ) )
            {
                debug.thread().suspend( null );
                this.disable();
                afterWrite.countDown();
                throw KillSubProcess.withExitCode( -1 );
            }
        }

        private boolean twoPhaseCommitIn( DebuggedThread thread )
        {
            return !Boolean.parseBoolean( thread.getLocal( 1, "onePhase" ) );
        }
    };

    private final BreakPoint BEFORE_SECOND_1PC = new BreakPoint( XaResourceHelpImpl.class, "commit", Xid.class, boolean.class )
    {
        private int counter;

        @Override
        protected void callback( DebugInterface debug ) throws KillSubProcess
        {
            if ( onePhaseCommitIn( debug.thread() ) )
            {
                if ( ++counter == 2 )
                {
                    debug.thread().suspend( null );
                    this.disable();
                    afterWrite.countDown();
                    throw KillSubProcess.withExitCode( -1 );
                }
            }
        }

        private boolean onePhaseCommitIn( DebuggedThread thread )
        {
            return Boolean.parseBoolean( thread.getLocal( 1, "onePhase" ) );
        }
    };

//    private final BreakPoint BEFORE_TXLOG_MARK_AS_COMMITTING_2PC = new BreakPoint( TxLog.class, "markAsCommitting", byte[].class )
//    {
//        @Override
//        protected void callback( DebugInterface debug ) throws KillSubProcess
//        {
//            System.out.println( "yeah" );
//            debug.thread().suspend( null );
//            this.disable();
//            afterWrite.countDown();
//            throw new KillSubProcess( -1 );
//        }
//    };

    private final BreakPoint[] breakpointsForBefore2PC = new BreakPoint[] { ON_CRASH, BEFORE_ANY_DATASOURCE_2PC };
//    private final BreakPoint[] breakpointsForMarkAsCommitting2PC = new BreakPoint[] { ON_CRASH, BEFORE_TXLOG_MARK_AS_COMMITTING_2PC };

    @Override
    protected BreakPoint[] breakpoints( int id )
    {
        return breakpointsForBefore2PC;
    }

    private final Bootstrapper bootstrap = bootstrap( this, stringMap( ENABLE_ONLINE_BACKUP, "true" ) );

    @Override
    protected Bootstrapper bootstrap( int id ) throws IOException
    {
        return bootstrap;
    }

    private static Bootstrapper bootstrap( TestDoubleRecovery test, Map<String, String> config )
    {
        try
        {
            return new Bootstrapper( test, 0, config )
            {
                @Override
                protected void shutdown( AbstractGraphDatabase graphdb, boolean normal )
                {
                    if ( normal ) super.shutdown( graphdb, normal );
                };
            };
        }
        catch ( IOException e )
        {
            throw new RuntimeException( e );
        }
    }

    /**
     * Create a log file that fixes a store that has been subject to this issue.
     *
     * Parameters: [filename] [globalId.time] [globalId.sequence]
     *
     * Example: TestDoubleRecovery tm_tx_log.1 661819753510181175 3826
     */
    public static void main( String... args ) throws Exception
    {
        EmbeddedGraphDatabase graphdb = new EmbeddedGraphDatabase( "target/test-data/junk" );
        try
        {
            new WriteTransaction().run( graphdb );
        }
        finally
        {
            graphdb.shutdown();
        }

        TxLog log = new TxLog( args[0], CommonFactories.defaultFileSystemAbstraction() );
        byte globalId[] = new byte[NEOKERNL.length + 16];
        System.arraycopy( NEOKERNL, 0, globalId, 0, NEOKERNL.length );
        ByteBuffer byteBuf = ByteBuffer.wrap( globalId );
        byteBuf.position( NEOKERNL.length );
        byteBuf.putLong( Long.parseLong( args[1] ) ).putLong( Long.parseLong( args[2] ) );
        log.txStart( globalId );
        log.addBranch( globalId, UTF8.encode( "414141" ) );
<<<<<<< HEAD
        log.addBranch( globalId, LuceneDataSource.BRANCH_ID );
        log.markAsCommitting( globalId );
=======
        log.addBranch( globalId, LuceneDataSource.DEFAULT_BRANCH_ID );
        log.markAsCommitting( globalId, ForceMode.unforced );
>>>>>>> 6434d702
        log.force();
        log.close();
    }
}<|MERGE_RESOLUTION|>--- conflicted
+++ resolved
@@ -313,13 +313,8 @@
         byteBuf.putLong( Long.parseLong( args[1] ) ).putLong( Long.parseLong( args[2] ) );
         log.txStart( globalId );
         log.addBranch( globalId, UTF8.encode( "414141" ) );
-<<<<<<< HEAD
         log.addBranch( globalId, LuceneDataSource.BRANCH_ID );
-        log.markAsCommitting( globalId );
-=======
-        log.addBranch( globalId, LuceneDataSource.DEFAULT_BRANCH_ID );
         log.markAsCommitting( globalId, ForceMode.unforced );
->>>>>>> 6434d702
         log.force();
         log.close();
     }
