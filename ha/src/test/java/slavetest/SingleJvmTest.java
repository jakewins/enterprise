/**
 * Copyright (c) 2002-2012 "Neo Technology,"
 * Network Engine for Objects in Lund AB [http://neotechnology.com]
 *
 * This file is part of Neo4j.
 *
 * Neo4j is free software: you can redistribute it and/or modify
 * it under the terms of the GNU Affero General Public License as
 * published by the Free Software Foundation, either version 3 of the
 * License, or (at your option) any later version.
 *
 * This program is distributed in the hope that it will be useful,
 * but WITHOUT ANY WARRANTY; without even the implied warranty of
 * MERCHANTABILITY or FITNESS FOR A PARTICULAR PURPOSE.  See the
 * GNU Affero General Public License for more details.
 *
 * You should have received a copy of the GNU Affero General Public License
 * along with this program. If not, see <http://www.gnu.org/licenses/>.
 */
package slavetest;

import java.io.File;
import java.util.ArrayList;
import java.util.HashMap;
import java.util.List;
import java.util.Map;
import java.util.concurrent.CountDownLatch;

import org.junit.After;
import org.junit.Ignore;
import org.neo4j.com.Client;
import org.neo4j.graphdb.GraphDatabaseService;
import org.neo4j.graphdb.Node;
import org.neo4j.helpers.collection.MapUtil;
import org.neo4j.kernel.Config;
import org.neo4j.kernel.ConfigProxy;
import org.neo4j.kernel.EmbeddedGraphDatabase;
import org.neo4j.kernel.GraphDatabaseSPI;
import org.neo4j.kernel.HaConfig;
import org.neo4j.kernel.HighlyAvailableGraphDatabase;
import org.neo4j.kernel.ha.AbstractBroker;
import org.neo4j.kernel.ha.Broker;
import org.neo4j.kernel.ha.ClusterClient;
import org.neo4j.kernel.ha.FakeClusterClient;
import org.neo4j.kernel.ha.FakeMasterBroker;
import org.neo4j.kernel.ha.FakeSlaveBroker;
import org.neo4j.kernel.ha.MasterImpl;
<<<<<<< HEAD
import org.neo4j.kernel.ha.zookeeper.ZooClient;
import org.neo4j.test.BatchTransaction;
=======
>>>>>>> c880c7c9

@Ignore( "SingleJvmWithNettyTest covers this and more" )
public class SingleJvmTest extends AbstractHaTest
{
    private TestMaster master;
    private List<GraphDatabaseSPI> haDbs;

    @After
    public void verifyAndShutdownDbs()
    {
        try
        {
            verify( master.getGraphDb(), haDbs.toArray( new GraphDatabaseService[haDbs.size()] ) );
        }
        finally
        {
            shutdownDbs();
        }

        if ( !shouldDoVerificationAfterTests() )
        {
            return;
        }

        GraphDatabaseService masterOfflineDb =
                new EmbeddedGraphDatabase( dbPath( 0 ).getAbsolutePath() );
        GraphDatabaseService[] slaveOfflineDbs = new GraphDatabaseService[haDbs.size()];
        for ( int i = 1; i <= haDbs.size(); i++ )
        {
            slaveOfflineDbs[i-1] = new EmbeddedGraphDatabase( dbPath( i ).getAbsolutePath() );
        }
        try
        {
            verify( masterOfflineDb, slaveOfflineDbs );
        }
        finally
        {
            masterOfflineDb.shutdown();
            for ( GraphDatabaseService db : slaveOfflineDbs )
            {
                db.shutdown();
            }
        }
    }

    protected GraphDatabaseSPI getSlave( int nr )
    {
        return haDbs.get( nr );
    }

    @Override
    protected int addDb( Map<String, String> config, boolean awaitStarted )
    {
        haDbs = haDbs != null ? haDbs : new ArrayList<GraphDatabaseSPI>();
        int machineId = haDbs.size()+1;
        haDbs.add( null );
        startDb( machineId, config, awaitStarted );
        return machineId;
    }
    
    @Override
    protected void createBigMasterStore( int numberOfMegabytes )
    {
        GraphDatabaseSPI db = getMaster().getGraphDb();
        BatchTransaction tx = BatchTransaction.beginBatchTx( db );
        try
        {
            byte[] array = new byte[100000];
            for ( int i = 0; i < numberOfMegabytes*10; i++ )
            {
                Node node = db.createNode();
                node.setProperty( "array", array );
                tx.increment();
            }
        }
        finally
        {
            tx.finish();
        }
    }

    @Override
    protected void startDb( final int machineId, final Map<String, String> config, boolean awaitStarted )
    {
        haDbs = haDbs != null ? haDbs : new ArrayList<GraphDatabaseSPI>();
        File slavePath = dbPath( machineId );
        final Map<String,String> cfg = new HashMap<String, String>(config);
        cfg.put( HaConfig.CONFIG_KEY_SERVER_ID, Integer.toString(machineId) );
        cfg.put( Config.KEEP_LOGICAL_LOGS, "true" );
        addDefaultReadTimeout( cfg );
<<<<<<< HEAD
        HighlyAvailableGraphDatabase haGraphDb = new HighlyAvailableGraphDatabase(slavePath.getAbsolutePath(), cfg)
        {
            @Override
            protected Broker createBroker()
            {
                return makeSlaveBroker( master, 0, machineId, this, cfg );
            }
        };
        
        haDbs.set( machineId-1, haGraphDb );
=======
        HighlyAvailableGraphDatabase db = new HighlyAvailableGraphDatabase(
                new HAGraphDb( slavePath.getAbsolutePath(), cfg,
                        wrapBrokerAndSetPlaceHolderDb( placeHolderDb, broker ),
                        makeMasterClusterClientFromBroker( broker ) ) );
        placeHolderDb.setDb( db );
        haDbs.set( machineId-1, db );
>>>>>>> c880c7c9
    }

    @Override
    protected void awaitAllStarted() throws Exception
    {
    }

    @Override
    protected void shutdownDb( int machineId )
    {
        haDbs.get( machineId-1 ).shutdown();
    }

    @Override
    protected void startUpMaster( Map<String, String> extraConfig ) throws Exception
    {
        ZooClient.Configuration zooConfig = ConfigProxy.config( extraConfig , ZooClient.Configuration.class );
        int timeOut = zooConfig.lock_read_timeout( zooConfig.read_timeout( Client.DEFAULT_READ_RESPONSE_TIMEOUT_SECONDS ) );
        HighlyAvailableGraphDatabase db = startUpMasterDb( extraConfig );
        master = new TestMaster( new MasterImpl( db, timeOut ), db );
    }
<<<<<<< HEAD
    
    protected HighlyAvailableGraphDatabase startUpMasterDb( Map<String, String> extraConfig ) throws Exception
    {
        final int masterId = 0;
        final Map<String, String> config = MapUtil.stringMap( extraConfig,
                HaConfig.CONFIG_KEY_SERVER_ID, String.valueOf( masterId ));
        addDefaultReadTimeout( config );
        String path = dbPath( 0 ).getAbsolutePath();
        HighlyAvailableGraphDatabase haGraphDb = new HighlyAvailableGraphDatabase(
            path, config)
        {
            @Override
            protected Broker createBroker()
            {
                return makeMasterBroker( masterId, this, config );
            }
        };
        return haGraphDb;
=======

    protected PlaceHolderGraphDatabaseService startUpMasterDb( Map<String, String> extraConfig ) throws Exception
    {
        int masterId = 0;
        Map<String, String> config = MapUtil.stringMap( extraConfig,
                HaConfig.CONFIG_KEY_SERVER_ID, String.valueOf( masterId ) );
        addDefaultReadTimeout( config );
        String path = dbPath( 0 ).getAbsolutePath();
        PlaceHolderGraphDatabaseService placeHolderDb = new PlaceHolderGraphDatabaseService( path );
        Broker broker = makeMasterBroker( masterId, placeHolderDb, config );
        HighlyAvailableGraphDatabase db = new HighlyAvailableGraphDatabase(
                new HAGraphDb( path, config, wrapBrokerAndSetPlaceHolderDb(
                        placeHolderDb, broker ),
                        makeMasterClusterClientFromBroker( broker ) ) );
        placeHolderDb.setDb( db );
        return placeHolderDb;
>>>>>>> c880c7c9
    }

    private void addDefaultReadTimeout( Map<String, String> config )
    {
        if (!config.containsKey( HaConfig.CONFIG_KEY_READ_TIMEOUT ))
        {
            config.put( HaConfig.CONFIG_KEY_READ_TIMEOUT, String.valueOf( TEST_READ_TIMEOUT ) );
        }
    }

<<<<<<< HEAD
    protected Broker makeMasterBroker( int masterId, GraphDatabaseSPI graphDb, Map<String, String> config )
=======
    protected Broker makeMasterBroker( int masterId,
            AbstractGraphDatabase graphDb, Map<String, String> config )
>>>>>>> c880c7c9
    {
        ZooClient.Configuration zooConfig = ConfigProxy.config( config , ZooClient.Configuration.class );
        AbstractBroker.Configuration brokerConfig = ConfigProxy.config( config , AbstractBroker.Configuration.class );

        return new FakeMasterBroker( brokerConfig, zooConfig);
    }

    protected Broker makeSlaveBroker( TestMaster master, int masterId, int id, HighlyAvailableGraphDatabase graphDb, Map<String, String> config )
    {
        return new FakeSlaveBroker( master, masterId, ConfigProxy.config( config, AbstractBroker.Configuration.class ) );
    }

<<<<<<< HEAD
    protected TestMaster getMaster()
=======
    protected ClusterClient makeMasterClusterClientFromBroker( Broker broker )
    {
        return new FakeClusterClient( broker );
    }

    protected MasterImpl getMaster()
>>>>>>> c880c7c9
    {
        return master;
    }

    @Override
    protected void shutdownDbs()
    {
        if (haDbs != null)
            for ( GraphDatabaseService haDb : haDbs )
            {
                haDb.shutdown();
            }
        master.getGraphDb().shutdown();
    }

    @Override
    protected <T> T executeJob( Job<T> job, int slave ) throws Exception
    {
        return job.execute( haDbs.get( slave ) );
    }

    @Override
    protected <T> T executeJobOnMaster( Job<T> job ) throws Exception
    {
        return job.execute( master.getGraphDb() );
    }

    @Override
    protected void pullUpdates( int... ids )
    {
        if ( ids.length == 0 )
        {
            for ( GraphDatabaseService db : haDbs )
            {
                ((HighlyAvailableGraphDatabase) db).pullUpdates();
            }
        }
        else
        {
            for ( int id : ids )
            {
                ((HighlyAvailableGraphDatabase) haDbs.get( id )).pullUpdates();
            }
        }
    }

    @Override
    protected CommonJobs.ShutdownDispatcher getMasterShutdownDispatcher()
    {
        return new CommonJobs.ShutdownDispatcher()
        {
            public void doShutdown()
            {
                master.getGraphDb().shutdown();
            }
        };
    }

    @Override
    protected Fetcher<DoubleLatch> getDoubleLatch()
    {
        return new Fetcher<DoubleLatch>()
        {
            private final DoubleLatch latch = new DoubleLatch()
            {
                private final CountDownLatch first = new CountDownLatch( 1 );
                private final CountDownLatch second = new CountDownLatch( 1 );

                public void countDownSecond()
                {
                    second.countDown();
                }

                public void countDownFirst()
                {
                    first.countDown();
                }

                public void awaitSecond()
                {
                    await( second );
                }

                public void awaitFirst()
                {
                    await( first );
                }

                private void await( CountDownLatch latch )
                {
                    try
                    {
                        latch.await();
                    }
                    catch ( InterruptedException e )
                    {
                        Thread.interrupted();
                        e.printStackTrace();
                    }
                }
            };

            public DoubleLatch fetch()
            {
                return latch;
            }

            public void close()
            {
            }
        };
    }
}<|MERGE_RESOLUTION|>--- conflicted
+++ resolved
@@ -45,11 +45,8 @@
 import org.neo4j.kernel.ha.FakeMasterBroker;
 import org.neo4j.kernel.ha.FakeSlaveBroker;
 import org.neo4j.kernel.ha.MasterImpl;
-<<<<<<< HEAD
 import org.neo4j.kernel.ha.zookeeper.ZooClient;
 import org.neo4j.test.BatchTransaction;
-=======
->>>>>>> c880c7c9
 
 @Ignore( "SingleJvmWithNettyTest covers this and more" )
 public class SingleJvmTest extends AbstractHaTest
@@ -140,25 +137,22 @@
         cfg.put( HaConfig.CONFIG_KEY_SERVER_ID, Integer.toString(machineId) );
         cfg.put( Config.KEEP_LOGICAL_LOGS, "true" );
         addDefaultReadTimeout( cfg );
-<<<<<<< HEAD
         HighlyAvailableGraphDatabase haGraphDb = new HighlyAvailableGraphDatabase(slavePath.getAbsolutePath(), cfg)
         {
             @Override
             protected Broker createBroker()
             {
                 return makeSlaveBroker( master, 0, machineId, this, cfg );
+            }
+            
+            @Override
+            protected ClusterClient createClusterClient()
+            {
+                return makeMasterClusterClientFromBroker( getBroker() );
             }
         };
         
         haDbs.set( machineId-1, haGraphDb );
-=======
-        HighlyAvailableGraphDatabase db = new HighlyAvailableGraphDatabase(
-                new HAGraphDb( slavePath.getAbsolutePath(), cfg,
-                        wrapBrokerAndSetPlaceHolderDb( placeHolderDb, broker ),
-                        makeMasterClusterClientFromBroker( broker ) ) );
-        placeHolderDb.setDb( db );
-        haDbs.set( machineId-1, db );
->>>>>>> c880c7c9
     }
 
     @Override
@@ -180,13 +174,12 @@
         HighlyAvailableGraphDatabase db = startUpMasterDb( extraConfig );
         master = new TestMaster( new MasterImpl( db, timeOut ), db );
     }
-<<<<<<< HEAD
     
     protected HighlyAvailableGraphDatabase startUpMasterDb( Map<String, String> extraConfig ) throws Exception
     {
         final int masterId = 0;
         final Map<String, String> config = MapUtil.stringMap( extraConfig,
-                HaConfig.CONFIG_KEY_SERVER_ID, String.valueOf( masterId ));
+                HaConfig.CONFIG_KEY_SERVER_ID, String.valueOf( masterId ) );
         addDefaultReadTimeout( config );
         String path = dbPath( 0 ).getAbsolutePath();
         HighlyAvailableGraphDatabase haGraphDb = new HighlyAvailableGraphDatabase(
@@ -199,24 +192,6 @@
             }
         };
         return haGraphDb;
-=======
-
-    protected PlaceHolderGraphDatabaseService startUpMasterDb( Map<String, String> extraConfig ) throws Exception
-    {
-        int masterId = 0;
-        Map<String, String> config = MapUtil.stringMap( extraConfig,
-                HaConfig.CONFIG_KEY_SERVER_ID, String.valueOf( masterId ) );
-        addDefaultReadTimeout( config );
-        String path = dbPath( 0 ).getAbsolutePath();
-        PlaceHolderGraphDatabaseService placeHolderDb = new PlaceHolderGraphDatabaseService( path );
-        Broker broker = makeMasterBroker( masterId, placeHolderDb, config );
-        HighlyAvailableGraphDatabase db = new HighlyAvailableGraphDatabase(
-                new HAGraphDb( path, config, wrapBrokerAndSetPlaceHolderDb(
-                        placeHolderDb, broker ),
-                        makeMasterClusterClientFromBroker( broker ) ) );
-        placeHolderDb.setDb( db );
-        return placeHolderDb;
->>>>>>> c880c7c9
     }
 
     private void addDefaultReadTimeout( Map<String, String> config )
@@ -227,12 +202,7 @@
         }
     }
 
-<<<<<<< HEAD
     protected Broker makeMasterBroker( int masterId, GraphDatabaseSPI graphDb, Map<String, String> config )
-=======
-    protected Broker makeMasterBroker( int masterId,
-            AbstractGraphDatabase graphDb, Map<String, String> config )
->>>>>>> c880c7c9
     {
         ZooClient.Configuration zooConfig = ConfigProxy.config( config , ZooClient.Configuration.class );
         AbstractBroker.Configuration brokerConfig = ConfigProxy.config( config , AbstractBroker.Configuration.class );
@@ -245,16 +215,12 @@
         return new FakeSlaveBroker( master, masterId, ConfigProxy.config( config, AbstractBroker.Configuration.class ) );
     }
 
-<<<<<<< HEAD
+    protected ClusterClient makeMasterClusterClientFromBroker( Broker broker )
+    {
+        return new FakeClusterClient( broker );
+    }
+
     protected TestMaster getMaster()
-=======
-    protected ClusterClient makeMasterClusterClientFromBroker( Broker broker )
-    {
-        return new FakeClusterClient( broker );
-    }
-
-    protected MasterImpl getMaster()
->>>>>>> c880c7c9
     {
         return master;
     }
