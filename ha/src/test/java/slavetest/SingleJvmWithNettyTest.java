/**
 * Copyright (c) 2002-2012 "Neo Technology,"
 * Network Engine for Objects in Lund AB [http://neotechnology.com]
 *
 * This file is part of Neo4j.
 *
 * Neo4j is free software: you can redistribute it and/or modify
 * it under the terms of the GNU Affero General Public License as
 * published by the Free Software Foundation, either version 3 of the
 * License, or (at your option) any later version.
 *
 * This program is distributed in the hope that it will be useful,
 * but WITHOUT ANY WARRANTY; without even the implied warranty of
 * MERCHANTABILITY or FITNESS FOR A PARTICULAR PURPOSE.  See the
 * GNU Affero General Public License for more details.
 *
 * You should have received a copy of the GNU Affero General Public License
 * along with this program. If not, see <http://www.gnu.org/licenses/>.
 */
package slavetest;

import static java.util.Arrays.asList;
import static org.junit.Assert.assertEquals;
import static org.junit.Assert.assertFalse;
import static org.junit.Assert.assertNotNull;
import static org.junit.Assert.assertNull;
import static org.junit.Assert.assertTrue;
import static org.junit.Assert.fail;
import static org.neo4j.helpers.collection.MapUtil.stringMap;
import static org.neo4j.kernel.HaConfig.CONFIG_KEY_LOCK_READ_TIMEOUT;
import static org.neo4j.kernel.HaConfig.CONFIG_KEY_READ_TIMEOUT;

import java.io.BufferedReader;
import java.io.File;
import java.io.FileReader;
import java.rmi.RemoteException;
import java.util.Collection;
import java.util.Map;
import java.util.concurrent.CountDownLatch;
import java.util.concurrent.Future;

import org.junit.Before;
import org.junit.Ignore;
import org.junit.Test;
import org.neo4j.com.Client;
import org.neo4j.com.Client.ConnectionLostHandler;
import org.neo4j.com.Protocol;
import org.neo4j.graphdb.GraphDatabaseService;
import org.neo4j.graphdb.Node;
import org.neo4j.graphdb.NotFoundException;
import org.neo4j.graphdb.Relationship;
import org.neo4j.graphdb.Transaction;
import org.neo4j.graphdb.TransactionFailureException;
import org.neo4j.helpers.Pair;
import org.neo4j.helpers.collection.IteratorUtil;
import org.neo4j.helpers.collection.MapUtil;
import org.neo4j.kernel.AbstractGraphDatabase;
import org.neo4j.kernel.Config;
import org.neo4j.kernel.ConfigProxy;
import org.neo4j.kernel.GraphDatabaseSPI;
import org.neo4j.kernel.HighlyAvailableGraphDatabase;
import org.neo4j.kernel.ha.AbstractBroker;
import org.neo4j.kernel.ha.Broker;
import org.neo4j.kernel.ha.Master;
import org.neo4j.kernel.ha.MasterClient;
import org.neo4j.kernel.ha.MasterImpl;
import org.neo4j.kernel.ha.zookeeper.AbstractZooKeeperManager;
import org.neo4j.kernel.ha.zookeeper.Machine;
import org.neo4j.kernel.impl.nioneo.store.NeoStore;
import org.neo4j.kernel.impl.transaction.LockType;
import org.neo4j.kernel.impl.transaction.TxManager;
import org.neo4j.kernel.impl.util.FileUtils;
import org.neo4j.kernel.impl.util.StringLogger;

public class SingleJvmWithNettyTest extends SingleJvmTest
{
    private volatile Pair<Master, Machine> cachedMasterOverride;

    @Before
    public void setUp()
    {
        cachedMasterOverride = null;
    }

    @Test
    public void assertThatNettyIsUsed() throws Exception
    {
        initializeDbs( 1 );
        assertTrue(
                "Slave Broker is not a client",
                ( (HighlyAvailableGraphDatabase) getSlave( 0 ) ).getBroker().getMaster().first() instanceof MasterClient );
    }

    @Override
    protected Broker makeSlaveBroker( TestMaster master, int masterId, int id, HighlyAvailableGraphDatabase db, Map<String, String> config )
    {
        config.put( "server_id", Integer.toString( id ) );
        AbstractBroker.Configuration conf = ConfigProxy.config( config, AbstractBroker.Configuration.class );
        
        final Machine masterMachine = new Machine( masterId, -1, 1, -1,
                "localhost:" + Protocol.PORT );
        int readTimeout = getConfigInt( config, CONFIG_KEY_READ_TIMEOUT, TEST_READ_TIMEOUT );
        final Master client = new MasterClient(
                masterMachine.getServer().first(),
                masterMachine.getServer().other(),
                db.getMessageLog(),
                db.getStoreIdGetter(),
                ConnectionLostHandler.NO_ACTION,
                readTimeout, getConfigInt( config, CONFIG_KEY_LOCK_READ_TIMEOUT, readTimeout ),
<<<<<<< HEAD
                Client.DEFAULT_MAX_NUMBER_OF_CONCURRENT_CHANNELS_PER_CLIENT);
        return new AbstractBroker( conf )
=======
                Client.DEFAULT_MAX_NUMBER_OF_CONCURRENT_CHANNELS_PER_CLIENT );
        return new AbstractBroker( id, graphDb )
>>>>>>> c880c7c9
        {
            public boolean iAmMaster()
            {
                return false;
            }

            public Pair<Master, Machine> getMasterReally( boolean allowChange )
            {
                if ( allowChange ) cachedMasterOverride = null;
                return getMasterPair();
            }

            public Pair<Master, Machine> getMaster()
            {
                return cachedMasterOverride != null ? cachedMasterOverride : getMasterPair();
            }

            private Pair<Master, Machine> getMasterPair()
            {
                return Pair.of( client, masterMachine );
            }

            public Object instantiateMasterServer( GraphDatabaseSPI graphDb )
            {
                throw new UnsupportedOperationException(
                        "cannot instantiate master server on slave" );
            }
        };
    }

    private int getConfigInt( Map<String, String> config, String key, int defaultValue )
    {
        String value = config.get( key );
        return value != null ? Integer.parseInt( value ) : defaultValue;
    }

    @Test
    public void makeSureLogMessagesIsWrittenEvenAfterInternalRestart() throws Exception
    {
        initializeDbs( 1 );
        final CountDownLatch latch1 = new CountDownLatch( 1 );
        final GraphDatabaseService slave = getSlave( 0 );
        Thread t1 = new Thread()
        {
            @Override
            public void run()
            {
                try
                {
                    Transaction tx = slave.beginTx();
                    slave.createNode();
                    latch1.await();
                    tx.success();
                    tx.finish();
                }
                catch ( InterruptedException e )
                {
                    throw new RuntimeException( e );
                }
            }
        };
        t1.start();

        Thread t2 = new Thread()
        {
            @Override
            public void run()
            {
                Transaction tx = slave.beginTx();
                slave.createNode();
                latch1.countDown();
                tx.success();
                tx.finish();
            }
        };
        t2.start();

        t1.join();
        t2.join();

        /*
         * We might get 2, we might get 3 new channels, depending on the race between one thread releasing
         * and the other acquiring (if the first wins we get 2, if the second 3). Anyways, it must be more than 1.
         */
        assertTrue(
                "Did not get enough \"Opened a new channel\" log statements, something went missing",
                countOccurences( "Opened a new channel", new File(
                dbPath( 1 ), StringLogger.DEFAULT_NAME ) ) > 1 );
    }

    private int countOccurences( String string, File file ) throws Exception
    {
        BufferedReader reader = new BufferedReader( new FileReader( file ) );
        String line = null;
        int counter = 0;
        while ( (line = reader.readLine()) != null )
        {
            if ( line.contains( string ) ) counter++;
        }
        reader.close();
        return counter;
    }

    @Test
    public void testMixingEntitiesFromWrongDbs() throws Exception
    {
        initializeDbs( 1 );
        GraphDatabaseService haDb1 = getSlave( 0 );
        GraphDatabaseService mDb = getMaster().getGraphDb();

        Transaction tx = mDb.beginTx();
        Node masterNode;
        try
        {
            masterNode = mDb.createNode();
            mDb.getReferenceNode().createRelationshipTo( masterNode, CommonJobs.REL_TYPE );
            tx.success();
        }
        finally
        {
            tx.finish();
        }

        tx = haDb1.beginTx();
        // try throw in node that does not exist and no tx on mdb
        try
        {
            Node node = haDb1.createNode();
            mDb.getReferenceNode().createRelationshipTo( node, CommonJobs.KNOWS );
            fail( "Should throw NotFoundException" );
        }
        catch ( NotFoundException e )
        {
            // good
        }
        finally
        {
            tx.finish();
        }
    }

    private HighlyAvailableGraphDatabase getMasterHaDb()
    {
        return (HighlyAvailableGraphDatabase) getMaster().getGraphDb();
    }

    @Test
    public void slaveWriteThatOnlyModifyRelationshipRecordsCanUpdateCachedNodeOnMaster() throws Exception
    {
        initializeDbs( 1, MapUtil.stringMap( Config.CACHE_TYPE, "strong" ) );
        HighlyAvailableGraphDatabase sDb = (HighlyAvailableGraphDatabase) getSlave( 0 );
        HighlyAvailableGraphDatabase mDb = getMasterHaDb();

        long relId;
        Node node;

        Transaction tx = mDb.beginTx();
        try
        {
            node = mDb.createNode();
            // "pad" the relationship so that removing it doesn't update the node record
            node.createRelationshipTo( mDb.createNode(), REL_TYPE );
            relId = node.createRelationshipTo( mDb.createNode(), REL_TYPE ).getId();
            node.createRelationshipTo( mDb.createNode(), REL_TYPE );

            tx.success();
        }
        finally
        {
            tx.finish();
        }

        // update the slave to make getRelationshipById() work
        sDb.pullUpdates();

        // remove the relationship on the slave
        tx = sDb.beginTx();
        try
        {
            sDb.getRelationshipById( relId ).delete();

            tx.success();
        }
        finally
        {
            tx.finish();
        }

        // verify that the removed relationship is gone from the master
        int relCount = 0;
        for ( Relationship rel : node.getRelationships() )
        {
            rel.getOtherNode( node );
            relCount++;
        }
        assertEquals( "wrong number of relationships", 2, relCount );
    }

    @Test
    public void mastersMessagesLogShouldNotContainMentionsAboutAppliedTransactions() throws Exception
    {
        initializeDbs( 1 );
        for ( int i = 0; i < 5; i++ )
        {
            executeJob( new CommonJobs.CreateNodeJob(), 0 );
        }
        disableVerificationAfterTest();
        shutdownDbs();
        // Strings copied from XaLogicalLog#applyTransactionWithoutTxId
        Collection<String> toLookFor = asList( "applyTxWithoutTxId log version", "Applied external tx and generated" );
        assertEquals( 0, countMentionsInMessagesLog( new File( dbPath( 0 ), StringLogger.DEFAULT_NAME ), toLookFor ) );
    }

    private int countMentionsInMessagesLog( File file, Collection<String> toLookFor )
    {
        int counter = 0;
        for ( String line : IteratorUtil.asIterable( file ) )
        {
            for ( String lookFor : toLookFor )
            {
                if ( line.contains( lookFor ) ) counter++;
            }
        }
        return counter;
    }

    @Test
    public void halfWayCopyWithSuccessfulRetry() throws Exception
    {
        startUpMaster( MapUtil.stringMap() );
        createBigMasterStore( 10 );
        int slaveMachineId = addDb( MapUtil.stringMap(), false );
        awaitAllStarted();
        shutdownDb( slaveMachineId );

        // Simulate an uncompleted copy by removing the "neostore" file as well as
        // the relationship store file f.ex.
        FileUtils.deleteFiles( dbPath( slaveMachineId ), "nioneo.*\\.v.*" );
        FileUtils.deleteRecursively( new File( dbPath( slaveMachineId ), "index" ) );
        assertTrue( new File( dbPath( slaveMachineId ), NeoStore.DEFAULT_NAME ).delete() );
        assertTrue( new File( dbPath( slaveMachineId ), "neostore.relationshipstore.db" ).delete() );
        File propertyStoreFile = new File( dbPath( slaveMachineId ), "neostore.propertystore.db" );
        FileUtils.truncateFile( propertyStoreFile, propertyStoreFile.length()/2 );

        // Start the db again so that a full copy can be made again. Verification is
        // done @After
        startDb( slaveMachineId, MapUtil.stringMap(), true );
        awaitAllStarted();
    }

    @Test
    public void failCommitLongGoingTxOnSlaveAfterMasterRestart() throws Exception
    {
        initializeDbs( 1 );

        // Create a node on master
        GraphDatabaseService master = getMaster().getGraphDb();
        Transaction masterTx = master.beginTx();
        long masterNodeId = master.createNode().getId();
        masterTx.success(); masterTx.finish();

        // Pull updates and begin tx on slave which sets a property on that node
        // and creates one other node. Don't commit yet
        HighlyAvailableGraphDatabase slave = (HighlyAvailableGraphDatabase) getSlave( 0 );
        slave.pullUpdates();
        Transaction slaveTx = slave.beginTx();
        slave.getNodeById( masterNodeId ).setProperty( "key", "value" );
        slave.index().forNodes( "name" ).add( slave.getNodeById( masterNodeId ), "key", "value" );
        long slaveNodeId = slave.createNode().getId();

        // Restart the master
        getMasterHaDb().shutdown();
        HighlyAvailableGraphDatabase newMaster = startUpMasterDb( MapUtil.stringMap() );
        getMaster().setGraphDb( newMaster );
        

        // Try to commit the tx from the slave and make sure it cannot do that
        slaveTx.success();
        try
        {
            slaveTx.finish();
            fail( "Shouldn't be able to commit here" );
        }
        catch ( TransactionFailureException e ) { /* Good */ }

        assertNull( slave.getNodeById( masterNodeId ).getProperty( "key", null ) );
        try
        {
            slave.getNodeById( slaveNodeId );
        }
        catch ( NotFoundException e ) { /* Good */ }
    }

    @Test
    public void committsAndRollbacksCountCorrectlyOnMaster() throws Exception
    {
        initializeDbs( 1 );
        GraphDatabaseSPI master = getMaster().getGraphDb();
        GraphDatabaseSPI slave = getSlave( 0 );

        // A successful tx on the master should increment number of commits on master
        Pair<Integer, Integer> masterTxsBefore = getTransactionCounts( master );
        executeJobOnMaster( new CommonJobs.CreateNodeJob() );
        assertEquals( Pair.of( masterTxsBefore.first()+1, masterTxsBefore.other() ), getTransactionCounts( master ) );

        // A successful tx on slave should increment number of commits on master and slave
        masterTxsBefore = getTransactionCounts( master );
        Pair<Integer, Integer> slaveTxsBefore = getTransactionCounts( slave );
        executeJob( new CommonJobs.CreateNodeJob(), 0 );
        assertEquals( Pair.of( masterTxsBefore.first()+1, masterTxsBefore.other() ), getTransactionCounts( master ) );
        assertEquals( Pair.of( slaveTxsBefore.first()+1, slaveTxsBefore.other() ), getTransactionCounts( slave ) );

        // An unsuccessful tx on master should increment number of rollbacks on master
        masterTxsBefore = getTransactionCounts( master );
        executeJobOnMaster( new CommonJobs.CreateNodeJob( false ) );
        assertEquals( Pair.of( masterTxsBefore.first(), masterTxsBefore.other()+1 ), getTransactionCounts( master ) );

        // An unsuccessful tx on slave should increment number of rollbacks on master and slave
        masterTxsBefore = getTransactionCounts( master );
        slaveTxsBefore = getTransactionCounts( slave );
        executeJob( new CommonJobs.CreateNodeJob( false ), 0 );
        assertEquals( Pair.of( masterTxsBefore.first(), masterTxsBefore.other()+1 ), getTransactionCounts( master ) );
        assertEquals( Pair.of( slaveTxsBefore.first(), slaveTxsBefore.other()+1 ), getTransactionCounts( slave ) );
    }

    @Test
    public void individuallyConfigurableLockReadTimeout() throws Exception
    {
        long lockTimeout = 1;
        initializeDbs( 1, stringMap( CONFIG_KEY_LOCK_READ_TIMEOUT, String.valueOf( lockTimeout ) ) );
        final Long nodeId = executeJobOnMaster( new CommonJobs.CreateNodeJob( true ) );
        final Fetcher<DoubleLatch> latchFetcher = getDoubleLatch();
        pullUpdates();

        // Hold lock on master
        Thread lockHolder = new Thread( new Runnable()
        {
            @Override
            public void run()
            {
                try
                {
                    executeJobOnMaster( new CommonJobs.HoldLongLock( nodeId, latchFetcher ) );
                }
                catch ( Exception e )
                {
                    throw new RuntimeException( e );
                }
            }
        } );
        lockHolder.start();
        DoubleLatch latch = latchFetcher.fetch();
        latch.awaitFirst();

        // Try to get it on slave (should fail)
        long waitStart = System.currentTimeMillis();
        assertFalse( executeJob( new CommonJobs.SetNodePropertyJob( nodeId, "key", "value" ), 0 ) );
        long waitTime = System.currentTimeMillis()-waitStart;
        // Asserting time spent in a unit test is error prone. Comparing lockTimeout=1
        // against the default (20) / 2 = 10 should be pretty fine and should still verify
        // the correct behavior.
        assertTrue( "" + waitTime, waitTime < Client.DEFAULT_READ_RESPONSE_TIMEOUT_SECONDS*1000/2 );
        latch.countDownSecond();
    }

    @Test
    public void useLockTimeoutForCleaningUpTransactions() throws Exception
    {
        final long lockTimeout = 1;
        initializeDbs( 1, stringMap( CONFIG_KEY_LOCK_READ_TIMEOUT, String.valueOf( lockTimeout ) ) );
        final Long nodeId = executeJobOnMaster( new CommonJobs.CreateNodeJob( true ) );
        final Fetcher<DoubleLatch> latchFetcher = getDoubleLatch();
        pullUpdates();

        Thread lockHolder = new Thread( new Runnable()
        {
            @Override
            public void run()
            {
                DoubleLatch latch = latchFetcher.fetch();
                try
                {
                    latch.awaitFirst();
                    Thread.sleep( ( lockTimeout + MasterImpl.UNFINISHED_TRANSACTION_CLEANUP_DELAY ) * 1000 );
                    latch.countDownSecond();
                }
                catch ( Exception e )
                {
                    throw new RuntimeException( e );
                }
            }
        } );
        lockHolder.start();

        try
        {
            executeJob( new CommonJobs.HoldLongLock( nodeId, latchFetcher ), 0 );
            fail( "Should have cleaned up transaction and thrown exception." );
        }
        catch ( TransactionFailureException e )
        {
        }
    }

    @Test
    public void useLockTimeoutToPreventCleaningUpLongRunningTransactions() throws Exception
    {
        final long lockTimeout = 100;
        initializeDbs( 1, stringMap( CONFIG_KEY_LOCK_READ_TIMEOUT, String.valueOf( lockTimeout ) ) );
        final Long nodeId = executeJobOnMaster( new CommonJobs.CreateNodeJob( true ) );
        final Fetcher<DoubleLatch> latchFetcher = getDoubleLatch();
        pullUpdates();

        Thread lockHolder = new Thread( new Runnable()
        {
            @Override
            public void run()
            {
                DoubleLatch latch = latchFetcher.fetch();
                try
                {
                    latch.awaitFirst();
                    Thread.sleep( MasterImpl.UNFINISHED_TRANSACTION_CLEANUP_DELAY*2 * 1000 );
                    latch.countDownSecond();
                }
                catch ( Exception e )
                {
                    throw new RuntimeException( e );
                }
            }
        } );
        lockHolder.start();

        executeJob( new CommonJobs.HoldLongLock( nodeId, latchFetcher ), 0 );
    }

    @Ignore
    @Test
    public void readLockWithoutTxOnSlaveShouldNotGrabIndefiniteLockOnMaster() throws Exception
    {
        final long lockTimeout = 1;
        initializeDbs( 1, stringMap( CONFIG_KEY_LOCK_READ_TIMEOUT, String.valueOf( lockTimeout ) ) );
        final long id = executeJob( new CommonJobs.CreateNodeJob( true ), 0 );
        final Fetcher<DoubleLatch> latchFetcher = getDoubleLatch();
        Thread lockHolder = new Thread( new Runnable()
        {
            @Override
            public void run()
            {
                DoubleLatch latch = latchFetcher.fetch();
                try
                {
                    final GraphDatabaseService slaveDb = getSlave( 0 );
<<<<<<< HEAD
                    Node node;
                    Transaction tx = slaveDb.beginTx();
                    try
                    {
                        node = slaveDb.createNode();
                        tx.success();
                    }
                    finally
                    {
                        tx.finish();
                    }
                    ( (AbstractGraphDatabase) slaveDb ).getLockManager().getReadLock( node );
                    ( (AbstractGraphDatabase) slaveDb ).getLockReleaser().addLockToTransaction( node, LockType.READ );
                    id[0] = node.getId();
                    latch.countDownFirst();
                    latch.awaitSecond();
=======
                    Node node = slaveDb.getNodeById( id );
                    final Config config = ( (AbstractGraphDatabase) slaveDb ).getConfig();
                    config.getLockManager().getReadLock( node );
                    config.getLockReleaser().addLockToTransaction( node, LockType.READ );
>>>>>>> c880c7c9
                }
                catch ( Exception e )
                {
                    throw new RuntimeException( e );
                }
                finally
                {
                    try
                    {
                        latch.countDownFirst();
                        latch.awaitSecond();
                    }
                    catch ( RemoteException e )
                    {
                        e.printStackTrace();
                    }
                }
            }
        }, "slaveLockHolder" );
        lockHolder.start();
        final DoubleLatch latch = latchFetcher.fetch();
        latch.awaitFirst();
        final HighlyAvailableGraphDatabase masterDb = getMasterHaDb();
        final Transaction tx = masterDb.beginTx();
        try
        {
            long startTime = System.currentTimeMillis();
            masterDb.getNodeById(id).setProperty( "name", "David" );
            long duration = System.currentTimeMillis() - startTime;
            latch.countDownSecond();
            assertTrue( "Read lock was acquired but not released.", duration < lockTimeout*1000 );
        }
        finally
        {
            tx.finish();
        }
    }

    @Test
    public void indexPutIfAbsent() throws Exception
    {
        initializeDbs( 2 );
        long node = executeJobOnMaster( new CommonJobs.CreateNodeJob( true ) );
        pullUpdates();

        Worker t1 = new Worker( getSlave( 0 ) );
        Worker t2 = new Worker( getSlave( 1 ) );
        t1.beginTx();
        t2.beginTx();
        String index = "index";
        String key = "key";
        String value = "Mattias";
        assertNull( t2.putIfAbsent( index, node, key, value ).get() );
        Future<Node> futurePut = t1.putIfAbsent( index, node, key, value );
        t1.waitUntilWaiting();
        t2.finishTx( true );
        assertNotNull( futurePut.get() );
        t1.finishTx( true );

        assertEquals( node, getSlave( 0 ).index().forNodes( index ).get( key, value ).getSingle().getId() );
        assertEquals( node, getSlave( 1 ).index().forNodes( index ).get( key, value ).getSingle().getId() );

        t1.shutdown();
        t2.shutdown();
    }

    @Test
    public void pullUpdatesDoesNewMasterWhenThereIsNoMaster() throws Exception
    {
        disableVerificationAfterTest();
        initializeDbs( 2 );
        executeJob( new CommonJobs.CreateNodeJob( true ), 0 );

        cachedMasterOverride = AbstractZooKeeperManager.NO_MASTER_MACHINE_PAIR;
        getMaster().shutdown();
        int exceptionCount = 0;
        for ( int i = 0; i < 3; i++ )
        {
            try
            {
                pullUpdates( 1 );
            }
            catch ( Exception e )
            {
                exceptionCount++;
                e.printStackTrace();
            }
        }
        if (exceptionCount > 1)
        {
            fail( "Should not have gotten more than one failed pullUpdates during master switch." );
        }
    }

    private Pair<Integer, Integer> getTransactionCounts( GraphDatabaseSPI master )
    {
        return Pair.of(
            ( (TxManager) master.getTxManager() ).getCommittedTxCount(),
            ((TxManager)master.getTxManager()).getRolledbackTxCount() );
    }
}<|MERGE_RESOLUTION|>--- conflicted
+++ resolved
@@ -54,7 +54,6 @@
 import org.neo4j.helpers.Pair;
 import org.neo4j.helpers.collection.IteratorUtil;
 import org.neo4j.helpers.collection.MapUtil;
-import org.neo4j.kernel.AbstractGraphDatabase;
 import org.neo4j.kernel.Config;
 import org.neo4j.kernel.ConfigProxy;
 import org.neo4j.kernel.GraphDatabaseSPI;
@@ -107,13 +106,8 @@
                 db.getStoreIdGetter(),
                 ConnectionLostHandler.NO_ACTION,
                 readTimeout, getConfigInt( config, CONFIG_KEY_LOCK_READ_TIMEOUT, readTimeout ),
-<<<<<<< HEAD
                 Client.DEFAULT_MAX_NUMBER_OF_CONCURRENT_CHANNELS_PER_CLIENT);
         return new AbstractBroker( conf )
-=======
-                Client.DEFAULT_MAX_NUMBER_OF_CONCURRENT_CHANNELS_PER_CLIENT );
-        return new AbstractBroker( id, graphDb )
->>>>>>> c880c7c9
         {
             public boolean iAmMaster()
             {
@@ -556,7 +550,7 @@
     {
         final long lockTimeout = 1;
         initializeDbs( 1, stringMap( CONFIG_KEY_LOCK_READ_TIMEOUT, String.valueOf( lockTimeout ) ) );
-        final long id = executeJob( new CommonJobs.CreateNodeJob( true ), 0 );
+        final long[] id = new long[1];
         final Fetcher<DoubleLatch> latchFetcher = getDoubleLatch();
         Thread lockHolder = new Thread( new Runnable()
         {
@@ -567,7 +561,6 @@
                 try
                 {
                     final GraphDatabaseService slaveDb = getSlave( 0 );
-<<<<<<< HEAD
                     Node node;
                     Transaction tx = slaveDb.beginTx();
                     try
@@ -579,17 +572,11 @@
                     {
                         tx.finish();
                     }
-                    ( (AbstractGraphDatabase) slaveDb ).getLockManager().getReadLock( node );
-                    ( (AbstractGraphDatabase) slaveDb ).getLockReleaser().addLockToTransaction( node, LockType.READ );
+                    ( (GraphDatabaseSPI) slaveDb ).getLockManager().getReadLock( node );
+                    ( (GraphDatabaseSPI) slaveDb ).getLockReleaser().addLockToTransaction( node, LockType.READ );
                     id[0] = node.getId();
                     latch.countDownFirst();
                     latch.awaitSecond();
-=======
-                    Node node = slaveDb.getNodeById( id );
-                    final Config config = ( (AbstractGraphDatabase) slaveDb ).getConfig();
-                    config.getLockManager().getReadLock( node );
-                    config.getLockReleaser().addLockToTransaction( node, LockType.READ );
->>>>>>> c880c7c9
                 }
                 catch ( Exception e )
                 {
@@ -617,7 +604,7 @@
         try
         {
             long startTime = System.currentTimeMillis();
-            masterDb.getNodeById(id).setProperty( "name", "David" );
+            masterDb.getNodeById(id[0]).setProperty( "name", "David" );
             long duration = System.currentTimeMillis() - startTime;
             latch.countDownSecond();
             assertTrue( "Read lock was acquired but not released.", duration < lockTimeout*1000 );
