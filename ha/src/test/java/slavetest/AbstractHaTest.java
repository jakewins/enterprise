/**
 * Copyright (c) 2002-2011 "Neo Technology,"
 * Network Engine for Objects in Lund AB [http://neotechnology.com]
 *
 * This file is part of Neo4j.
 *
 * Neo4j is free software: you can redistribute it and/or modify
 * it under the terms of the GNU Affero General Public License as
 * published by the Free Software Foundation, either version 3 of the
 * License, or (at your option) any later version.
 *
 * This program is distributed in the hope that it will be useful,
 * but WITHOUT ANY WARRANTY; without even the implied warranty of
 * MERCHANTABILITY or FITNESS FOR A PARTICULAR PURPOSE.  See the
 * GNU Affero General Public License for more details.
 *
 * You should have received a copy of the GNU Affero General Public License
 * along with this program. If not, see <http://www.gnu.org/licenses/>.
 */
package slavetest;

import static org.junit.Assert.assertEquals;
import static org.junit.Assert.assertFalse;
import static org.junit.Assert.assertTrue;
import static org.junit.Assert.fail;
import static org.neo4j.helpers.collection.MapUtil.map;
import static org.neo4j.helpers.collection.MapUtil.stringMap;
import static org.neo4j.kernel.HaConfig.CONFIG_KEY_PULL_INTERVAL;

import java.io.File;
import java.io.IOException;
import java.io.Serializable;
import java.util.Collection;
import java.util.HashSet;
import java.util.LinkedList;
import java.util.List;
import java.util.Map;
import java.util.Set;

import org.junit.After;
import org.junit.Before;
import org.junit.Ignore;
import org.junit.Rule;
import org.junit.Test;
import org.junit.rules.TestName;
import org.neo4j.com.Client;
import org.neo4j.graphdb.Direction;
import org.neo4j.graphdb.DynamicRelationshipType;
import org.neo4j.graphdb.GraphDatabaseService;
import org.neo4j.graphdb.Node;
import org.neo4j.graphdb.PropertyContainer;
import org.neo4j.graphdb.Relationship;
import org.neo4j.graphdb.RelationshipType;
import org.neo4j.helpers.collection.IterableWrapper;
import org.neo4j.helpers.collection.IteratorUtil;
import org.neo4j.helpers.collection.MapUtil;
import org.neo4j.kernel.AbstractGraphDatabase;
import org.neo4j.kernel.Config;
import org.neo4j.kernel.EmbeddedGraphDatabase;
import org.neo4j.kernel.ha.Broker;
import org.neo4j.kernel.ha.BrokerFactory;
import org.neo4j.kernel.impl.batchinsert.BatchInserter;
import org.neo4j.kernel.impl.batchinsert.BatchInserterImpl;
import org.neo4j.kernel.impl.transaction.xaframework.InMemoryLogBuffer;
import org.neo4j.kernel.impl.transaction.xaframework.LogExtractor;
import org.neo4j.kernel.impl.transaction.xaframework.XaDataSource;
import org.neo4j.kernel.impl.util.FileUtils;
import org.neo4j.tooling.GlobalGraphOperations;

public abstract class AbstractHaTest
{
    static final RelationshipType REL_TYPE = DynamicRelationshipType.withName( "HA_TEST" );
    static final File PARENT_PATH = new File( "target"+File.separator+"havar" );
    static final File DBS_PATH = new File( PARENT_PATH, "dbs" );
    static final File SKELETON_DB_PATH = new File( DBS_PATH, "skeleton" );
    protected static final int TEST_READ_TIMEOUT = 3;

    private boolean expectsResults;
    private int nodeCount;
    private int relCount;
    private int nodePropCount;
    private int relPropCount;
    private int nodeIndexServicePropCount;
    private int nodeIndexProviderPropCount;
    private boolean doVerificationAfterTest;

    private long storePrefix;
    private int maxNum;

    public @Rule
    TestName testName = new TestName()
    {
        @Override
        public String getMethodName()
        {
            return AbstractHaTest.this.getClass().getName() + "." + super.getMethodName();
        }
    };

    public static BrokerFactory wrapBrokerAndSetPlaceHolderDb(
            final PlaceHolderGraphDatabaseService placeHolderDb, final Broker broker )
    {
        return new BrokerFactory()
        {
            @Override
            public Broker create( AbstractGraphDatabase graphDb, Map<String, String> graphDbConfig )
            {
                placeHolderDb.setDb( graphDb );
                return broker;
            }
        };
    }


    protected String getStorePrefix()
    {
        return Long.toString( storePrefix ) + "-";
    }


    protected File dbPath( int num )
    {
        maxNum = Math.max( maxNum, num );
        return new File( DBS_PATH, getStorePrefix() + num );
    }

    protected boolean shouldDoVerificationAfterTests()
    {
        return doVerificationAfterTest;
    }

    /**
     * Here we do a best effort to remove all files from the test. In windows
     * this occasionally fails and this is not a reason to fail the test. So we
     * simply spawn off a thread that tries to delete what we created and if it
     * actually succeeds so much the better. Otherwise, each test runs in its
     * own directory, so no one will be stepping on anyone else's toes.
     */
    @After
    public void clearDb()
    {
        // Keep a local copy for the main thread to delete this
        final List<File> toDelete = new LinkedList<File>();
        for ( int i = 0; i <= maxNum; i++ )
        {
            toDelete.add( dbPath( i ) );
        }

        new Thread( new Runnable()
        {
            @Override
            public void run()
            {
                for ( File deleteMe : toDelete )
                {
                    try
                    {
                        FileUtils.deleteRecursively( deleteMe );
                    }
                    catch ( IOException e )
                    {
                        // TODO Auto-generated catch block
                        e.printStackTrace();
                    }
                }
            }
        } ).start();
    }

    @Before
    public void clearExpectedResults() throws Exception
    {
        maxNum = 0;
        storePrefix = System.currentTimeMillis();
        doVerificationAfterTest = true;
        expectsResults = false;
    }

    public void verify( GraphDatabaseService refDb, GraphDatabaseService... dbs )
    {
        if ( !shouldDoVerificationAfterTests() )
        {
            return;
        }

        for ( GraphDatabaseService otherDb : dbs )
        {
            int vNodeCount = 0;
            int vRelCount = 0;
            int vNodePropCount = 0;
            int vRelPropCount = 0;
            int vNodeIndexServicePropCount = 0;
            int vNodeIndexProviderPropCount = 0;

            Set<Long> others = IteratorUtil.addToCollection(
                    new IterableWrapper<Long, Node>( GlobalGraphOperations.at( otherDb ).getAllNodes() )
                    {
                        @Override
                        protected Long underlyingObjectToObject( Node node )
                        {
                            return node.getId();
                        }
                    }, new HashSet<Long>() );
            for ( Node node : GlobalGraphOperations.at( refDb ).getAllNodes() )
            {
                Node otherNode = otherDb.getNodeById( node.getId() );
                int[] counts = verifyNode( node, otherNode, refDb, otherDb );
                vRelCount += counts[0];
                vNodePropCount += counts[1];
                vRelPropCount += counts[2];
                vNodeIndexServicePropCount += counts[3];
                vNodeIndexProviderPropCount += counts[4];
                others.remove( otherNode.getId() );
                vNodeCount++;
            }
            assertTrue( others.isEmpty() );

            if ( expectsResults )
            {
                assertEquals( nodeCount, vNodeCount );
                assertEquals( relCount, vRelCount );
                assertEquals( nodePropCount, vNodePropCount );
                assertEquals( relPropCount, vRelPropCount );
                // assertEquals( nodeIndexServicePropCount, vNodeIndexServicePropCount );
                assertEquals( nodeIndexProviderPropCount, vNodeIndexProviderPropCount );
            }
        }
    }

    private static int[] verifyNode( Node node, Node otherNode,
            GraphDatabaseService refDb, GraphDatabaseService otherDb )
    {
        int vNodePropCount = verifyProperties( node, otherNode );
        //        int vNodeIndexServicePropCount = verifyIndexService( node, otherNode, refDb, otherDb );
        int vNodeIndexProviderProCount = verifyIndex( node, otherNode, refDb, otherDb );
        Set<Long> otherRelIds = new HashSet<Long>();
        for ( Relationship otherRel : otherNode.getRelationships( Direction.OUTGOING ) )
        {
            otherRelIds.add( otherRel.getId() );
        }

        int vRelCount = 0;
        int vRelPropCount = 0;
        for ( Relationship rel : node.getRelationships( Direction.OUTGOING ) )
        {
            Relationship otherRel = otherDb.getRelationshipById( rel.getId() );
            vRelPropCount += verifyProperties( rel, otherRel );
            if ( rel.getStartNode().getId() != otherRel.getStartNode().getId() )
            {
                throw new RuntimeException( "Start node differs on " + rel );
            }
            if ( rel.getEndNode().getId() != otherRel.getEndNode().getId() )
            {
                throw new RuntimeException( "End node differs on " + rel );
            }
            if ( !rel.getType().name().equals( otherRel.getType().name() ) )
            {
                throw new RuntimeException( "Type differs on " + rel );
            }
            otherRelIds.remove( rel.getId() );
            vRelCount++;
        }

        if ( !otherRelIds.isEmpty() )
        {
            fail( "Other node " + otherNode + " has more relationships " + otherRelIds );
        }
        return new int[] { vRelCount, vNodePropCount, vRelPropCount, -1, vNodeIndexProviderProCount };
    }

    /**
     * This method is bogus... it really needs to ask all indexes, not the "users" index :)
     */
    private static int verifyIndex( Node node, Node otherNode, GraphDatabaseService refDb,
            GraphDatabaseService otherDb )
    {
        int count = 0;
        Set<String> otherKeys = new HashSet<String>();
        for ( String key : otherNode.getPropertyKeys() )
        {
            if ( isIndexedWithIndexProvider( otherNode, otherDb, key ) )
            {
                otherKeys.add( key );
            }
        }
        count = otherKeys.size();

        for ( String key : node.getPropertyKeys() )
        {
            if ( otherKeys.remove( key ) != isIndexedWithIndexProvider( node, refDb, key ) )
            {
                throw new RuntimeException( "Index differs on " + node + ", " + key );
            }
        }
        if ( !otherKeys.isEmpty() )
        {
            throw new RuntimeException( "Other node " + otherNode + " has more indexing: " +
                    otherKeys );
        }
        return count;
    }

    private static boolean isIndexedWithIndexProvider( Node node, GraphDatabaseService db, String key )
    {
        return db.index().forNodes( "users" ).get( key, node.getProperty( key ) ).getSingle() != null;
    }

    private static int verifyProperties( PropertyContainer entity, PropertyContainer otherEntity )
    {
        int count = 0;
        Set<String> otherKeys = IteratorUtil.addToCollection(
                otherEntity.getPropertyKeys().iterator(), new HashSet<String>() );
        for ( String key : entity.getPropertyKeys() )
        {
            Object value1 = entity.getProperty( key );
            Object value2 = otherEntity.getProperty( key );
            if ( value1.getClass().isArray() && value2.getClass().isArray() )
            {
            }
            else if ( !value1.equals( value2 ) )
            {
                throw new RuntimeException( entity + " not equals property '" + key + "': " +
                        value1 + ", " + value2 );
            }
            otherKeys.remove( key );
            count++;
        }
        if ( !otherKeys.isEmpty() )
        {
            throw new RuntimeException( "Other node " + otherEntity + " has more properties: " +
                    otherKeys );
        }
        return count;
    }

    public static <T> void assertCollection( Collection<T> collection, T... expectedItems )
    {
        String collectionString = join( ", ", collection.toArray() );
        assertEquals( collectionString, expectedItems.length,
                collection.size() );
        for ( T item : expectedItems )
        {
            assertTrue( collection.contains( item ) );
        }
    }

    public static <T> String join( String delimiter, T... items )
    {
        StringBuffer buffer = new StringBuffer();
        for ( T item : items )
        {
            if ( buffer.length() > 0 )
            {
                buffer.append( delimiter );
            }
            buffer.append( item.toString() );
        }
        return buffer.toString();
    }

    protected void initializeDbs( int numSlaves ) throws Exception
    {
        initializeDbs( numSlaves, MapUtil.stringMap() );
    }

    protected void initializeDbs( int numSlaves, Map<String, String> config ) throws Exception
    {
        startUpMaster( config );
        for ( int i = 0; i < numSlaves; i++ )
        {
            addDb( config, true );
        }
    }

    protected abstract void awaitAllStarted() throws Exception;

    protected abstract int addDb( Map<String, String> config, boolean awaitStarted ) throws Exception;

    protected abstract void startDb( int machineId, Map<String, String> config, boolean awaitStarted ) throws Exception;

    protected abstract void pullUpdates( int... slaves ) throws Exception;

    protected abstract <T> T executeJob( Job<T> job, int onSlave ) throws Exception;

    protected abstract <T> T executeJobOnMaster( Job<T> job ) throws Exception;

    protected abstract void startUpMaster( Map<String, String> config ) throws Exception;

    protected abstract CommonJobs.ShutdownDispatcher getMasterShutdownDispatcher();

    protected abstract void shutdownDbs() throws Exception;

    protected abstract void shutdownDb( int machineId );

    protected abstract Fetcher<DoubleLatch> getDoubleLatch() throws Exception;

    private class Worker extends Thread
    {
        private boolean successfull;
        private boolean deadlocked;
        private final int slave;
        private final Job<Boolean[]> job;

        Worker( int slave, Job<Boolean[]> job )
        {
            this.slave = slave;
            this.job = job;
        }

        @Override
        public void run()
        {
            try
            {
                Boolean[] result = executeJob( job, slave );
                successfull = result[0];
                deadlocked = result[1];
            }
            catch ( Exception e )
            {
                e.printStackTrace();
            }
        }
    }

    protected void setExpectedResults( int nodeCount, int relCount,
            int nodePropCount, int relPropCount, int nodeIndexServicePropCount, int nodeIndexProviderPropCount )
    {
        this.expectsResults = true;
        this.nodeCount = nodeCount;
        this.relCount = relCount;
        this.nodePropCount = nodePropCount;
        this.relPropCount = relPropCount;
        this.nodeIndexServicePropCount = nodeIndexServicePropCount;
        this.nodeIndexProviderPropCount = nodeIndexProviderPropCount;
    }

    @Test
    public void slaveCreateNode() throws Exception
    {
        setExpectedResults( 3, 2, 2, 2, 0, 0 );
        initializeDbs( 1 );
        executeJob( new CommonJobs.CreateSomeEntitiesJob(), 0 );
    }

    @Test
    public void slaveCanPullTransactionsThatOtherSlaveCommited() throws Exception
    {
        setExpectedResults( 2, 1, 1, 1, 0, 0 );
        initializeDbs( 3 );
        executeJob( new CommonJobs.CreateSubRefNodeJob( CommonJobs.REL_TYPE.name(), null, null ), 0 );
        executeJob( new CommonJobs.SetSubRefPropertyJob( "name", "Hello" ), 1 );
        pullUpdates( 0, 2 );
    }

    @Test
    public void shutdownMasterBeforeFinishingTx() throws Exception
    {
        initializeDbs( 1 );
        Serializable[] result = executeJob( new CommonJobs.CreateSubRefNodeMasterFailJob(
                getMasterShutdownDispatcher() ), 0 );
        assertFalse( (Boolean) result[0] );
        startUpMaster( MapUtil.stringMap() );
        long nodeId = (Long) result[1];
        Boolean existed = executeJob( new CommonJobs.GetNodeByIdJob( nodeId ), 0 );
        assertFalse( existed.booleanValue() );
    }

    @Test
    public void slaveCannotDoAnInvalidTransaction() throws Exception
    {
        setExpectedResults( 2, 1, 0, 1, 0, 0 );
        initializeDbs( 1 );

        Long nodeId = executeJob( new CommonJobs.CreateSubRefNodeJob(
                CommonJobs.REL_TYPE.name(), null, null ), 0 );
        Boolean successful = executeJob( new CommonJobs.DeleteNodeJob( nodeId.longValue() ), 0 );
        assertFalse( successful.booleanValue() );
    }

    @Test
    public void masterCannotDoAnInvalidTransaction() throws Exception
    {
        setExpectedResults( 2, 1, 1, 1, 0, 0 );
        initializeDbs( 1 );

        Long nodeId = executeJob( new CommonJobs.CreateSubRefNodeJob( CommonJobs.REL_TYPE.name(),
                "name", "Mattias" ), 0 );
        Boolean successful = executeJobOnMaster(
                new CommonJobs.DeleteNodeJob( nodeId.longValue() ) );
        assertFalse( successful.booleanValue() );
        pullUpdates();
    }

    @Test
    public void cacheInvalidationOfRelationships() throws Exception
    {
        setExpectedResults( 3, 2, 0, 0, 0, 0 );
        initializeDbs( 1 );

        assertEquals( (Integer) 1, executeJob( new CommonJobs.CreateSubRefNodeWithRelCountJob(
                CommonJobs.REL_TYPE.name(), CommonJobs.REL_TYPE.name(), CommonJobs.KNOWS.name() ), 0 ) );
        assertEquals( (Integer) 2, executeJob( new CommonJobs.CreateSubRefNodeWithRelCountJob(
                CommonJobs.REL_TYPE.name(), CommonJobs.REL_TYPE.name(), CommonJobs.KNOWS.name() ), 0 ) );
        assertEquals( (Integer) 2, executeJob( new CommonJobs.GetRelationshipCountJob(
                CommonJobs.REL_TYPE.name(), CommonJobs.KNOWS.name() ), 0 ) );
        assertEquals( (Integer) 2, executeJobOnMaster( new CommonJobs.GetRelationshipCountJob(
                CommonJobs.REL_TYPE.name(), CommonJobs.KNOWS.name() ) ) );
    }

    @Test
    public void writeOperationNeedsTransaction() throws Exception
    {
        setExpectedResults( 2, 1, 0, 1, 0, 0 );
        initializeDbs( 1 );

        executeJobOnMaster( new CommonJobs.CreateSubRefNodeJob(
                CommonJobs.REL_TYPE.name(), null, null ) );
        assertFalse( executeJob( new CommonJobs.CreateNodeOutsideOfTxJob(), 0 ).booleanValue() );
        assertFalse( executeJobOnMaster( new CommonJobs.CreateNodeOutsideOfTxJob() ).booleanValue() );
    }

    @Test
    public void slaveSetPropertyOnNodeDeletedByMaster() throws Exception
    {
        setExpectedResults( 1, 0, 0, 0, 0, 0 );
        initializeDbs( 1 );

        Long nodeId = executeJobOnMaster( new CommonJobs.CreateNodeJob() );
        pullUpdates();
        assertTrue( executeJobOnMaster( new CommonJobs.DeleteNodeJob(
                nodeId.longValue() ) ).booleanValue() );
        assertFalse( executeJob( new CommonJobs.SetNodePropertyJob( nodeId.longValue(), "something",
        "some thing" ), 0 ) );
    }

    @Test
    public void deadlockDetectionIsEnforced() throws Exception
    {
        initializeDbs( 2 );

        Long[] nodes = executeJobOnMaster( new CommonJobs.CreateNodesJob( 2 ) );
        pullUpdates();

        Fetcher<DoubleLatch> fetcher = getDoubleLatch();
        Worker w1 = new Worker( 0, new CommonJobs.Worker1Job( nodes[0], nodes[1], fetcher ) );
        Worker w2 = new Worker( 1, new CommonJobs.Worker2Job( nodes[0], nodes[1], fetcher ) );
        w1.start();
        w2.start();
        w1.join();
        w2.join();
        boolean case1 = w2.successfull && !w2.deadlocked && !w1.successfull && w1.deadlocked;
        boolean case2 = !w2.successfull && w2.deadlocked && w1.successfull && !w1.deadlocked;
        assertTrue( case1 != case2 );
        assertTrue( case1 || case2  );
        pullUpdates();
    }
    
    @Test
    public void deadlockDetectionOnGraphPropertiesIsEnforced() throws Exception
    {
        initializeDbs( 2 );
        
        Long[] nodes = executeJobOnMaster( new CommonJobs.CreateNodesJob( 1 ) );
        pullUpdates();
        
        String key = "test.config";
        String value = "test value";
        executeJob( new CommonJobs.SetGraphPropertyJob( key, value ), 0 );
        assertEquals( value, executeJobOnMaster( new CommonJobs.GetGraphProperty( key ) ) );
        pullUpdates( 1 );
        assertEquals( value, executeJob( new CommonJobs.GetGraphProperty( key ), 1 ) );
        
        Fetcher<DoubleLatch> fetcher = getDoubleLatch();
        Worker w1 = new Worker( 0, new CommonJobs.SetGraphProperty1( nodes[0], fetcher ) );
        Worker w2 = new Worker( 1, new CommonJobs.SetGraphProperty2( nodes[0], fetcher ) );
        w1.start();
        w2.start();
        w1.join();
        w2.join();
        boolean case1 = w2.successfull && !w2.deadlocked && !w1.successfull && w1.deadlocked;
        boolean case2 = !w2.successfull && w2.deadlocked && w1.successfull && !w1.deadlocked;
        assertTrue( case1 != case2 );
        assertTrue( case1 || case2  );
        pullUpdates();
    }
    
    @Test
    public void createNodeAndIndex() throws Exception
    {
        setExpectedResults( 2, 0, 1, 0, 1, 0 );
        initializeDbs( 1 );
        executeJob( new CommonJobs.CreateNodeAndIndexJob( "name", "Neo" ), 0 );
    }

    @Test
    public void indexingIsSynchronizedBetweenInstances() throws Exception
    {
        initializeDbs( 2 );
        long id = executeJobOnMaster( new CommonJobs.CreateNodeAndIndexJob( "name", "Morpheus" ) );
        pullUpdates();
        long id2 = executeJobOnMaster( new CommonJobs.CreateNodeAndIndexJob( "name", "Trinity" ) );
        executeJob( new CommonJobs.AddIndex( id, MapUtil.map( "key1",
                new String[] { "value1", "value2" }, "key 2", 105.43f ) ), 1 );
        pullUpdates();
    }
    
    @Ignore( "Not suitable for a unit test, rely on HA Cronies to test this" )
    @Test
    public void testLargeTransaction() throws Exception
    {
        initializeDbs( 1 );
        executeJob( new CommonJobs.LargeTransactionJob( 20, 1 ), 0 );
    }

    @Ignore( "Not suitable for a unit test, rely on HA Cronies to test this" )
    @Test
    public void testPullLargeTransaction() throws Exception
    {
        initializeDbs( 1 );
        executeJobOnMaster( new CommonJobs.LargeTransactionJob( 20, 1 ) );
        pullUpdates();
    }

    @Ignore( "Not suitable for a unit test, rely on HA Cronies to test this" )
    @Test
    public void testLargeTransactionData() throws Exception
    {
        initializeDbs( 1 );
        executeJob( new CommonJobs.LargeTransactionJob( 1, 20 ), 0 );
    }

    @Ignore( "Not suitable for a unit test, rely on HA Cronies to test this" )
    @Test
    public void testPullLargeTransactionData() throws Exception
    {
        initializeDbs( 1 );
        executeJobOnMaster( new CommonJobs.LargeTransactionJob( 1, 20 ) );
        pullUpdates();
    }

    @Ignore( "Not suitable for a unit test, rely on HA Cronies to test this" )
    @Test
    public void makeSureSlaveCanCopyLargeInitialDatabase() throws Exception
    {
        disableVerificationAfterTest();
        createBigMasterStore( 500 );
        startUpMaster( MapUtil.stringMap() );
        addDb( MapUtil.stringMap(), true );
        awaitAllStarted();
        executeJob( new CommonJobs.CreateSubRefNodeJob( "whatever", "my_key", "my_value" ), 0 );
    }

    protected void createBigMasterStore( int numberOfMegabytes )
    {
        // Will result in a 500Mb store
        BatchInserter inserter = new BatchInserterImpl( dbPath( 0 ).getAbsolutePath() );
        byte[] array = new byte[100000];
        for ( int i = 0; i < numberOfMegabytes*10; i++ )
        {
            inserter.createNode( map( "array", array ) );
        }
        inserter.shutdown();
    }

    @Test
    public void canCopyInitialDbWithLuceneIndexes() throws Exception
    {
        int additionalNodeCount = 50;
        setExpectedResults( 1+additionalNodeCount, 0, additionalNodeCount*2, 0, 0, additionalNodeCount*2 );
        startUpMaster( MapUtil.stringMap() );
        for ( int i = 0; i < additionalNodeCount; i++ )
        {
            executeJobOnMaster( new CommonJobs.CreateNodeAndNewIndexJob( "users",
                    "the key " + i, "the best value",
                    "a key " + i, "the worst value" ) );
        }
        int slaveId = addDb( MapUtil.stringMap(), true );
        awaitAllStarted();
        shutdownDb( slaveId );
        
        // Assert that there are all neostore logical logs in the copy.
        File slavePath = dbPath( slaveId );
        EmbeddedGraphDatabase slaveDb = new EmbeddedGraphDatabase( slavePath.getAbsolutePath() );
        XaDataSource dataSource = slaveDb.getConfig().getTxModule().getXaDataSourceManager().getXaDataSource( Config.DEFAULT_DATA_SOURCE_NAME );
        long lastTxId = dataSource.getLastCommittedTxId();
        LogExtractor extractor = dataSource.getXaContainer().getLogicalLog().getLogExtractor( 2/*first tx is always 2*/, lastTxId );
        for ( long txId = 2; txId < lastTxId; txId++ )
        {
            long extractedTxId = extractor.extractNext( new InMemoryLogBuffer() );
            assertEquals( txId, extractedTxId );
        }
        extractor.close();
        slaveDb.shutdown();
        
        startDb( slaveId, MapUtil.stringMap(), true );
    }
    
    @Test
    public void makeSurePullIntervalWorks() throws Exception
    {
        startUpMaster( stringMap() );
        addDb( stringMap( CONFIG_KEY_PULL_INTERVAL, "10ms" ), true );
        Long nodeId = executeJobOnMaster( new CommonJobs.CreateSubRefNodeJob( "PULL", "key", "value" ) );
        long endTime = System.currentTimeMillis()+1000;
        boolean found = false;
        while ( System.currentTimeMillis() < endTime )
        {
            found = executeJob( new CommonJobs.GetNodeByIdJob( nodeId ), 0 );
            if ( found ) break;
        }
        assertTrue( found );
    }
    
    @Test
    public void testChannelResourcePool() throws Exception
    {
        initializeDbs( 1 );
        List<WorkerThread> jobs = new LinkedList<WorkerThread>();
        for ( int i = 0; i < Client.DEFAULT_MAX_NUMBER_OF_CONCURRENT_CHANNELS_PER_CLIENT; i++ )
        {
            WorkerThread job = new WorkerThread( this );
            jobs.add( job );
            job.start();
        }
        for ( int i = 0; i < 10; i++ )
        {
            int count = 0;
            for ( WorkerThread job : jobs )
            {
                if ( job.nodeHasBeenCreatedOnTx() )
                {
                    count++;
                }
                else
                {
                    break;
                }
            }
            if ( count == jobs.size() )
            {
                break;
            }
            sleeep( 100 );
        }
        WorkerThread jobShouldNotBlock = new WorkerThread( this );
        jobShouldNotBlock.start();
        for ( int i = 0; i < 10; i++ )
        {
            if ( jobShouldNotBlock.nodeHasBeenCreatedOnTx() )
            {
                break;
            }
            sleeep( 250 );
        }
        assertTrue( "Create node should not have been blocked", jobShouldNotBlock.nodeHasBeenCreatedOnTx() );
        for ( WorkerThread job : jobs )
        {
            job.finish();
            job.join();
        }
        jobShouldNotBlock.finish();
        jobShouldNotBlock.join();
    }
    
<<<<<<< HEAD
=======
    @Ignore( "Exposes a weakness in HA protocol where locks cannot be released individually," +
    		"but instead are always released when the transaction finishes" )
>>>>>>> 07cd87d2
    @Test
    public void manuallyAcquireThenReleaseLocks() throws Exception
    {
        initializeDbs( 2 );
        long node = executeJobOnMaster( new CommonJobs.CreateNodeJob( true ) );
        pullUpdates();
<<<<<<< HEAD
        executeJob( new CommonJobs.AcquireNodeLockAndReleaseManually( node ), 0 );
        // This should be able to complete
        executeJob( new CommonJobs.SetNodePropertyJob( node, "key", "value" ), 1 );
=======
        Fetcher<DoubleLatch> latchFetcher = getDoubleLatch();
        executeJob( new CommonJobs.AcquireNodeLockAndReleaseManually( node, latchFetcher ), 0 );
        // This should be able to complete
        executeJob( new CommonJobs.SetNodePropertyJob( node, "key", "value" ), 1 );
        latchFetcher.fetch().countDownFirst();
>>>>>>> 07cd87d2
        pullUpdates();
    }
    
    static class WorkerThread extends Thread
    {
        private final AbstractHaTest testCase;
        private volatile boolean keepRunning = true;
        private volatile boolean nodeCreatedOnTx = false;
        
        WorkerThread( AbstractHaTest testCase )
        {
            this.testCase = testCase;
        }
        
        @Override
        public void run()
        {
            final CommonJobs.CreateNodeNoCommit job = new CommonJobs.CreateNodeNoCommit();
            try
            {
                testCase.executeJob( job, 0 );
                nodeCreatedOnTx = true;
            }
            catch ( Exception e )
            {
                // TODO Auto-generated catch block
                e.printStackTrace();
            }
            while ( keepRunning )
            {
                try
                {
                    synchronized ( this )
                    {
                        wait( 100 );
                    }
                }
                catch ( InterruptedException e )
                {
                    Thread.interrupted();
                }
            }
            job.rollback();
        }
        
        void finish()
        {
            keepRunning = false;
        }
        
        boolean nodeHasBeenCreatedOnTx()
        {
            return nodeCreatedOnTx;
        }
    }
    
    protected void disableVerificationAfterTest()
    {
        doVerificationAfterTest = false;
    }

    protected void sleeep( int i )
    {
        try
        {
            Thread.sleep( i );
        }
        catch ( InterruptedException e )
        {
            Thread.interrupted();
            throw new RuntimeException( e );
        }
    }
}<|MERGE_RESOLUTION|>--- conflicted
+++ resolved
@@ -763,28 +763,19 @@
         jobShouldNotBlock.join();
     }
     
-<<<<<<< HEAD
-=======
     @Ignore( "Exposes a weakness in HA protocol where locks cannot be released individually," +
     		"but instead are always released when the transaction finishes" )
->>>>>>> 07cd87d2
     @Test
     public void manuallyAcquireThenReleaseLocks() throws Exception
     {
         initializeDbs( 2 );
         long node = executeJobOnMaster( new CommonJobs.CreateNodeJob( true ) );
         pullUpdates();
-<<<<<<< HEAD
-        executeJob( new CommonJobs.AcquireNodeLockAndReleaseManually( node ), 0 );
-        // This should be able to complete
-        executeJob( new CommonJobs.SetNodePropertyJob( node, "key", "value" ), 1 );
-=======
         Fetcher<DoubleLatch> latchFetcher = getDoubleLatch();
         executeJob( new CommonJobs.AcquireNodeLockAndReleaseManually( node, latchFetcher ), 0 );
         // This should be able to complete
         executeJob( new CommonJobs.SetNodePropertyJob( node, "key", "value" ), 1 );
         latchFetcher.fetch().countDownFirst();
->>>>>>> 07cd87d2
         pullUpdates();
     }
     
