/**
 * Copyright (c) 2002-2012 "Neo Technology,"
 * Network Engine for Objects in Lund AB [http://neotechnology.com]
 *
 * This file is part of Neo4j.
 *
 * Neo4j is free software: you can redistribute it and/or modify
 * it under the terms of the GNU Affero General Public License as
 * published by the Free Software Foundation, either version 3 of the
 * License, or (at your option) any later version.
 *
 * This program is distributed in the hope that it will be useful,
 * but WITHOUT ANY WARRANTY; without even the implied warranty of
 * MERCHANTABILITY or FITNESS FOR A PARTICULAR PURPOSE.  See the
 * GNU Affero General Public License for more details.
 *
 * You should have received a copy of the GNU Affero General Public License
 * along with this program. If not, see <http://www.gnu.org/licenses/>.
 */
package org.neo4j.kernel.ha;

import static org.neo4j.com.Protocol.EMPTY_SERIALIZER;
import static org.neo4j.com.Protocol.INTEGER_SERIALIZER;
import static org.neo4j.com.Protocol.LONG_SERIALIZER;
import static org.neo4j.com.Protocol.VOID_DESERIALIZER;
import static org.neo4j.com.Protocol.VOID_SERIALIZER;
import static org.neo4j.com.Protocol.readBoolean;
import static org.neo4j.com.Protocol.readString;
import static org.neo4j.com.Protocol.writeString;

import java.io.IOException;
import java.nio.ByteBuffer;
import java.nio.channels.ReadableByteChannel;

import org.jboss.netty.buffer.ChannelBuffer;
import org.neo4j.com.BlockLogBuffer;
import org.neo4j.com.BlockLogReader;
import org.neo4j.com.Client;
import org.neo4j.com.Deserializer;
import org.neo4j.com.MasterCaller;
import org.neo4j.com.ObjectSerializer;
import org.neo4j.com.Protocol;
import org.neo4j.com.RequestType;
import org.neo4j.com.Response;
import org.neo4j.com.Serializer;
import org.neo4j.com.SlaveContext;
import org.neo4j.com.StoreWriter;
import org.neo4j.com.ToNetworkStoreWriter;
import org.neo4j.com.TxExtractor;
import org.neo4j.helpers.Pair;
import org.neo4j.kernel.AbstractGraphDatabase;
import org.neo4j.kernel.IdType;
import org.neo4j.kernel.impl.nioneo.store.IdRange;
import org.neo4j.kernel.impl.nioneo.store.NameData;
import org.neo4j.kernel.impl.nioneo.store.StoreId;

/**
 * The {@link Master} a slave should use to communicate with its master. It
 * serializes requests and sends them to the master, more specifically
 * {@link MasterServer} (which delegates to {@link MasterImpl}
 * on the master side.
 */
public class MasterClient extends Client<Master> implements Master
{
    static final ObjectSerializer<LockResult> LOCK_SERIALIZER = new ObjectSerializer<LockResult>()
    {
        public void write( LockResult responseObject, ChannelBuffer result ) throws IOException
        {
            result.writeByte( responseObject.getStatus().ordinal() );
            if ( responseObject.getStatus().hasMessage() )
            {
                writeString( result, responseObject.getDeadlockMessage() );
            }
        }
    };
    protected static class StringSerializer implements Serializer
    {
        private final String string;

        public StringSerializer( String string )
        {
            this.string = string;
        }
        
        @Override
        public void write( ChannelBuffer buffer, ByteBuffer readBuffer ) throws IOException
        {
            writeString( buffer, string );
        }
    };
    protected static final Deserializer<LockResult> LOCK_RESULT_DESERIALIZER = new Deserializer<LockResult>()
    {
        public LockResult read( ChannelBuffer buffer, ByteBuffer temporaryBuffer ) throws IOException
        {
            LockStatus status = LockStatus.values()[buffer.readByte()];
            return status.hasMessage() ? new LockResult( readString( buffer ) ) : new LockResult(
                    status );
        }
    };
    protected static final Deserializer<Integer> INTEGER_DESERIALIZER = new Deserializer<Integer>()
    {
        public Integer read( ChannelBuffer buffer, ByteBuffer temporaryBuffer ) throws IOException
        {
            return buffer.readInt();
        }
    };
    protected static class ReferenceNodeDeserializer implements Deserializer<NameData<Long>>
    {
        private final String name;

        public ReferenceNodeDeserializer( String name )
        {
            this.name = name;
        }

        @Override
        public NameData<Long> read( ChannelBuffer buffer, ByteBuffer temporaryBuffer )
                throws IOException
        {
            return new NameData<Long>( buffer.readInt(), name, buffer.readLong() );
        }
    }
    protected static final ObjectSerializer<NameData<Long>> REFERENCE_NODE_SERIALIZER = new ObjectSerializer<NameData<Long>>()
    {
        @Override
        public void write( NameData<Long> responseObject, ChannelBuffer result ) throws IOException
        {
            result.writeInt( responseObject.getId() );
            result.writeLong( responseObject.getPayload() );
        }
    };
    
    private final int lockReadTimeout;

    public MasterClient( String hostNameOrIp, int port,
            AbstractGraphDatabase graphDb,
            ConnectionLostHandler connectionLostHandler,
            int readTimeoutSeconds, int lockReadTimeout, int maxConcurrentChannels )
    {
        super( hostNameOrIp, port, graphDb.getMessageLog(),
                Client.storeIdGetterForDb( graphDb ),
                MasterServer.FRAME_LENGTH, MasterServer.PROTOCOL_VERSION,
                readTimeoutSeconds, maxConcurrentChannels, maxConcurrentChannels,
                connectionLostHandler );
        this.lockReadTimeout = lockReadTimeout;
    }

    @Override
    protected int getReadTimeout( RequestType<Master> type, int readTimeout )
    {
        return ((HaRequestType)type).isLock() ? lockReadTimeout : readTimeout;
    }

    @Override
    protected boolean shouldCheckStoreId( RequestType<Master> type )
    {
        return type != HaRequestType.COPY_STORE;
    }

    public Response<IdAllocation> allocateIds( final IdType idType )
    {
        return sendRequest( HaRequestType.ALLOCATE_IDS, SlaveContext.EMPTY, new Serializer()
        {
            public void write( ChannelBuffer buffer, ByteBuffer readBuffer ) throws IOException
            {
                buffer.writeByte( idType.ordinal() );
            }
        }, new Deserializer<IdAllocation>()
        {
            public IdAllocation read( ChannelBuffer buffer, ByteBuffer temporaryBuffer ) throws IOException
            {
                return readIdAllocation( buffer );
            }
        } );
    }

    public Response<Integer> createRelationshipType( SlaveContext context, String name )
    {
        return sendRequest( HaRequestType.CREATE_RELATIONSHIP_TYPE, context, new StringSerializer( name ),
                INTEGER_DESERIALIZER );
    }
    
    public Response<NameData<Long>> createReferenceNode( SlaveContext context, final String name )
    {
        return sendRequest( HaRequestType.CREATE_REFERENCE_NODE, context, new StringSerializer( name ),
                new ReferenceNodeDeserializer( name ) );
    }

    @Override
    public Response<Void> initializeTx( SlaveContext context )
    {
        return sendRequest( HaRequestType.INITIALIZE_TX, context, EMPTY_SERIALIZER, VOID_DESERIALIZER );
    }

    public Response<LockResult> acquireNodeWriteLock( SlaveContext context, long... nodes )
    {
        return sendRequest( HaRequestType.ACQUIRE_NODE_WRITE_LOCK, context,
                new AcquireLockSerializer( nodes ), LOCK_RESULT_DESERIALIZER );
    }

    public Response<LockResult> acquireNodeReadLock( SlaveContext context, long... nodes )
    {
        return sendRequest( HaRequestType.ACQUIRE_NODE_READ_LOCK, context,
                new AcquireLockSerializer( nodes ), LOCK_RESULT_DESERIALIZER );
    }

    public Response<LockResult> acquireRelationshipWriteLock( SlaveContext context,
            long... relationships )
    {
        return sendRequest( HaRequestType.ACQUIRE_RELATIONSHIP_WRITE_LOCK, context,
                new AcquireLockSerializer( relationships ), LOCK_RESULT_DESERIALIZER );
    }

    public Response<LockResult> acquireRelationshipReadLock( SlaveContext context,
            long... relationships )
    {
        return sendRequest( HaRequestType.ACQUIRE_RELATIONSHIP_READ_LOCK, context,
                new AcquireLockSerializer( relationships ), LOCK_RESULT_DESERIALIZER );
    }

    public Response<LockResult> acquireGraphWriteLock( SlaveContext context )
    {
        return sendRequest( HaRequestType.ACQUIRE_GRAPH_WRITE_LOCK, context,
                EMPTY_SERIALIZER, LOCK_RESULT_DESERIALIZER );
    }

    public Response<LockResult> acquireGraphReadLock( SlaveContext context )
    {
        return sendRequest( HaRequestType.ACQUIRE_GRAPH_READ_LOCK, context,
                EMPTY_SERIALIZER, LOCK_RESULT_DESERIALIZER );
    }

    @Override
    public Response<LockResult> acquireIndexReadLock( SlaveContext context, String index, String key )
    {
        return sendRequest( HaRequestType.ACQUIRE_INDEX_READ_LOCK, context,
                new AcquireIndexLockSerializer( index, key ), LOCK_RESULT_DESERIALIZER );
    }

    @Override
    public Response<LockResult> acquireIndexWriteLock( SlaveContext context, String index, String key )
    {
        return sendRequest( HaRequestType.ACQUIRE_INDEX_WRITE_LOCK, context,
                new AcquireIndexLockSerializer( index, key ), LOCK_RESULT_DESERIALIZER );
    }

    public Response<Long> commitSingleResourceTransaction( SlaveContext context,
            final String resource, final TxExtractor txGetter )
    {
        return sendRequest( HaRequestType.COMMIT, context, new Serializer()
        {
            public void write( ChannelBuffer buffer, ByteBuffer readBuffer ) throws IOException
            {
                writeString( buffer, resource );
                BlockLogBuffer blockLogBuffer = new BlockLogBuffer( buffer );
                txGetter.extract( blockLogBuffer );
                blockLogBuffer.done();
            }
        }, new Deserializer<Long>()
        {
            @SuppressWarnings( "boxing" )
            public Long read( ChannelBuffer buffer, ByteBuffer temporaryBuffer ) throws IOException
            {
                return buffer.readLong();
            }
        });
    }

    public Response<Void> finishTransaction( SlaveContext context, final boolean success )
    {
        return sendRequest( HaRequestType.FINISH, context, new Serializer()
        {
            public void write( ChannelBuffer buffer, ByteBuffer readBuffer ) throws IOException
            {
                buffer.writeByte( success ? 1 : 0 );
            }
        }, VOID_DESERIALIZER );
    }

    public void rollbackOngoingTransactions( SlaveContext context )
    {
        throw new UnsupportedOperationException( "Should never be called from the client side" );
    }

    public Response<Void> pullUpdates( SlaveContext context )
    {
        return sendRequest( HaRequestType.PULL_UPDATES, context, EMPTY_SERIALIZER, VOID_DESERIALIZER );
    }

    public Response<Pair<Integer,Long>> getMasterIdForCommittedTx( final long txId, StoreId storeId )
    {
        return sendRequest( HaRequestType.GET_MASTER_ID_FOR_TX, SlaveContext.EMPTY, new Serializer()
        {
            public void write( ChannelBuffer buffer, ByteBuffer readBuffer ) throws IOException
            {
                buffer.writeLong( txId );
            }
        }, new Deserializer<Pair<Integer,Long>>()
        {
            @Override
            public Pair<Integer, Long> read( ChannelBuffer buffer, ByteBuffer temporaryBuffer ) throws IOException
            {
                return Pair.of( buffer.readInt(), buffer.readLong() );
            }
        }, storeId );
    }

    @SuppressWarnings( "unchecked" )
    public Response<Void> copyStore( SlaveContext context, final StoreWriter writer )
    {
        context = new SlaveContext( context.getSessionId(), context.machineId(),
                context.getEventIdentifier(), new Pair[0] );

        return sendRequest( HaRequestType.COPY_STORE, context, EMPTY_SERIALIZER, new Protocol.FileStreamsDeserializer( writer ) );
    }

    @SuppressWarnings( "unchecked" )
    @Override
    public Response<Void> copyTransactions( SlaveContext context,
            final String ds, final long startTxId, final long endTxId )
    {
        context = new SlaveContext( context.getSessionId(),
                context.machineId(), context.getEventIdentifier(), new Pair[0] );

        return sendRequest( HaRequestType.COPY_TRANSACTIONS, context, new Serializer()
        {
            public void write( ChannelBuffer buffer, ByteBuffer readBuffer )
                    throws IOException
            {
                writeString( buffer, ds );
                buffer.writeLong( startTxId );
                buffer.writeLong( endTxId );
            }
        }, VOID_DESERIALIZER );
    }

    public static enum HaRequestType implements RequestType<Master>
    {
        //====
        ALLOCATE_IDS( new MasterCaller<Master, IdAllocation>()
        {
            public Response<IdAllocation> callMaster( Master master, SlaveContext context,
                    ChannelBuffer input, ChannelBuffer target )
            {
                IdType idType = IdType.values()[input.readByte()];
                return master.allocateIds( idType );
            }
        }, new ObjectSerializer<IdAllocation>()
        {
            public void write( IdAllocation idAllocation, ChannelBuffer result ) throws IOException
            {
                IdRange idRange = idAllocation.getIdRange();
                result.writeInt( idRange.getDefragIds().length );
                for ( long id : idRange.getDefragIds() )
                {
                    result.writeLong( id );
                }
                result.writeLong( idRange.getRangeStart() );
                result.writeInt( idRange.getRangeLength() );
                result.writeLong( idAllocation.getHighestIdInUse() );
                result.writeLong( idAllocation.getDefragCount() );
            }
        }, false ),

        //====
        CREATE_RELATIONSHIP_TYPE( new MasterCaller<Master, Integer>()
        {
            public Response<Integer> callMaster( Master master, SlaveContext context,
                    ChannelBuffer input, ChannelBuffer target )
            {
                return master.createRelationshipType( context, readString( input ) );
            }
        }, INTEGER_SERIALIZER, true ),

        //====
        ACQUIRE_NODE_WRITE_LOCK( new AquireLockCall()
        {
            @Override
            Response<LockResult> lock( Master master, SlaveContext context, long... ids )
            {
                return master.acquireNodeWriteLock( context, ids );
            }
        }, LOCK_SERIALIZER, true )
        {
            @Override
            public boolean isLock()
            {
                return true;
            }
        },

        //====
        ACQUIRE_NODE_READ_LOCK( new AquireLockCall()
        {
            @Override
            Response<LockResult> lock( Master master, SlaveContext context, long... ids )
            {
                return master.acquireNodeReadLock( context, ids );
            }
        }, LOCK_SERIALIZER, true )
        {
            @Override
            public boolean isLock()
            {
                return true;
            }
        },

        //====
        ACQUIRE_RELATIONSHIP_WRITE_LOCK( new AquireLockCall()
        {
            @Override
            Response<LockResult> lock( Master master, SlaveContext context, long... ids )
            {
                return master.acquireRelationshipWriteLock( context, ids );
            }
        }, LOCK_SERIALIZER, true )
        {
            @Override
            public boolean isLock()
            {
                return true;
            }
        },

        //====
        ACQUIRE_RELATIONSHIP_READ_LOCK( new AquireLockCall()
        {
            @Override
            Response<LockResult> lock( Master master, SlaveContext context, long... ids )
            {
                return master.acquireRelationshipReadLock( context, ids );
            }
        }, LOCK_SERIALIZER, true )
        {
            @Override
            public boolean isLock()
            {
                return true;
            }
        },

        //====
        COMMIT( new MasterCaller<Master, Long>()
        {
            public Response<Long> callMaster( Master master, SlaveContext context,
                    ChannelBuffer input, ChannelBuffer target )
            {
                String resource = readString( input );
                final ReadableByteChannel reader = new BlockLogReader( input );
                return master.commitSingleResourceTransaction( context, resource,
                        TxExtractor.create( reader ) );
            }
        }, LONG_SERIALIZER, true ),

        //====
        PULL_UPDATES( new MasterCaller<Master, Void>()
        {
            public Response<Void> callMaster( Master master, SlaveContext context,
                    ChannelBuffer input, ChannelBuffer target )
            {
                return master.pullUpdates( context );
            }
        }, VOID_SERIALIZER, true ),

        //====
        FINISH( new MasterCaller<Master, Void>()
        {
            public Response<Void> callMaster( Master master, SlaveContext context,
                    ChannelBuffer input, ChannelBuffer target )
            {
                return master.finishTransaction( context, readBoolean( input ) );
            }
        }, VOID_SERIALIZER, true ),

        //====
        GET_MASTER_ID_FOR_TX( new MasterCaller<Master, Pair<Integer,Long>>()
        {
            public Response<Pair<Integer,Long>> callMaster( Master master, SlaveContext context,
                    ChannelBuffer input, ChannelBuffer target )
            {
                return master.getMasterIdForCommittedTx( input.readLong(), null );
            }
        }, new ObjectSerializer<Pair<Integer,Long>>()
        {
            @Override
            public void write( Pair<Integer, Long> responseObject, ChannelBuffer result ) throws IOException
            {
                result.writeInt( responseObject.first() );
                result.writeLong( responseObject.other() );
            }
        }, false ),

        //====
        COPY_STORE( new MasterCaller<Master, Void>()
        {
            public Response<Void> callMaster( Master master, SlaveContext context,
                    ChannelBuffer input, final ChannelBuffer target )
            {
                return master.copyStore( context, new ToNetworkStoreWriter( target ) );
            }

        }, VOID_SERIALIZER, true ),

        // ====
        COPY_TRANSACTIONS( new MasterCaller<Master, Void>()
        {
            public Response<Void> callMaster( Master master,
                    SlaveContext context, ChannelBuffer input,
                    final ChannelBuffer target )
            {
                return master.copyTransactions( context, readString( input ),
                        input.readLong(), input.readLong() );
            }

        }, VOID_SERIALIZER, true ),

        //====
        INITIALIZE_TX( new MasterCaller<Master, Void>()
        {
            @Override
            public Response<Void> callMaster( Master master, SlaveContext context, ChannelBuffer input,
                    ChannelBuffer target )
            {
                return master.initializeTx( context );
            }
        }, VOID_SERIALIZER, true ),

        //====
        ACQUIRE_GRAPH_WRITE_LOCK( new MasterCaller<Master, LockResult>()
        {
            @Override
            public Response<LockResult> callMaster( Master master, SlaveContext context, ChannelBuffer input,
                    ChannelBuffer target )
            {
                return master.acquireGraphWriteLock( context );
            }
        }, LOCK_SERIALIZER, true )
        {
            @Override
            public boolean isLock()
            {
                return true;
            }
        },

        //====
        ACQUIRE_GRAPH_READ_LOCK( new MasterCaller<Master, LockResult>()
        {
            @Override
            public Response<LockResult> callMaster( Master master, SlaveContext context, ChannelBuffer input,
                    ChannelBuffer target )
            {
                return master.acquireGraphReadLock( context );
            }
        }, LOCK_SERIALIZER, true )
        {
            @Override
            public boolean isLock()
            {
                return true;
            }
        },
<<<<<<< HEAD
=======

        //====
        ACQUIRE_INDEX_READ_LOCK( new MasterCaller<Master, LockResult>()
        {
            @Override
            public Response<LockResult> callMaster( Master master, SlaveContext context,
                    ChannelBuffer input, ChannelBuffer target )
            {
                return master.acquireIndexReadLock( context, readString( input ), readString( input ) );
            }

        }, LOCK_SERIALIZER, true )
        {
            @Override
            public boolean isLock()
            {
                return true;
            }
        },


        //====
        ACQUIRE_INDEX_WRITE_LOCK( new MasterCaller<Master, LockResult>()
        {
            @Override
            public Response<LockResult> callMaster( Master master, SlaveContext context,
                    ChannelBuffer input, ChannelBuffer target )
            {
                return master.acquireIndexWriteLock( context, readString( input ), readString( input ) );
            }

        }, LOCK_SERIALIZER, true )
        {
            @Override
            public boolean isLock()
            {
                return true;
            }
        };
>>>>>>> 5fce8f4a

        CREATE_REFERENCE_NODE( new MasterCaller<Master, NameData<Long>>()
        {
            public Response<NameData<Long>> callMaster( Master master, SlaveContext context,
                    ChannelBuffer input, ChannelBuffer target )
            {
                return master.createReferenceNode( context, readString( input ) );
            }
        }, REFERENCE_NODE_SERIALIZER, true );
        
        @SuppressWarnings( "rawtypes" )
        final MasterCaller caller;
        @SuppressWarnings( "rawtypes" )
        final ObjectSerializer serializer;
        private final boolean includesSlaveContext;

        private <T> HaRequestType( MasterCaller caller, ObjectSerializer<T> serializer,
                boolean includesSlaveContext )
        {
            this.caller = caller;
            this.serializer = serializer;
            this.includesSlaveContext = includesSlaveContext;
        }
<<<<<<< HEAD
        
=======

        protected int timeoutForLocking( int defaultTimeout )
        {
            // TODO Auto-generated method stub
            return 0;
        }

>>>>>>> 5fce8f4a
        public ObjectSerializer getObjectSerializer()
        {
            return serializer;
        }

        public MasterCaller getMasterCaller()
        {
            return caller;
        }

        public byte id()
        {
            return (byte) ordinal();
        }

        public boolean includesSlaveContext()
        {
            return this.includesSlaveContext;
        }

        public boolean isLock()
        {
            return false;
        }
    }

    protected static IdAllocation readIdAllocation( ChannelBuffer buffer )
    {
        int numberOfDefragIds = buffer.readInt();
        long[] defragIds = new long[numberOfDefragIds];
        for ( int i = 0; i < numberOfDefragIds; i++ )
        {
            defragIds[i] = buffer.readLong();
        }
        long rangeStart = buffer.readLong();
        int rangeLength = buffer.readInt();
        long highId = buffer.readLong();
        long defragCount = buffer.readLong();
        return new IdAllocation( new IdRange( defragIds, rangeStart, rangeLength ),
                highId, defragCount );
    }

    protected static class AcquireLockSerializer implements Serializer
    {
        private final long[] entities;

        AcquireLockSerializer( long... entities )
        {
            this.entities = entities;
        }

        public void write( ChannelBuffer buffer, ByteBuffer readBuffer ) throws IOException
        {
            buffer.writeInt( entities.length );
            for ( long entity : entities )
            {
                buffer.writeLong( entity );
            }
        }
    }

    protected static class AcquireIndexLockSerializer implements Serializer
    {
        private final String index;
        private final String key;

        AcquireIndexLockSerializer( String index, String key )
        {
            this.index = index;
            this.key = key;
        }

        @Override
        public void write( ChannelBuffer buffer, ByteBuffer readBuffer ) throws IOException
        {
            writeString( buffer, index );
            writeString( buffer, key );
        }
    }

    static abstract class AquireLockCall implements MasterCaller<Master, LockResult>
    {
        public Response<LockResult> callMaster( Master master, SlaveContext context,
                ChannelBuffer input, ChannelBuffer target )
        {
            long[] ids = new long[input.readInt()];
            for ( int i = 0; i < ids.length; i++ )
            {
                ids[i] = input.readLong();
            }
            return lock( master, context, ids );
        }

        abstract Response<LockResult> lock( Master master, SlaveContext context, long... ids );
    }
}<|MERGE_RESOLUTION|>--- conflicted
+++ resolved
@@ -462,7 +462,7 @@
                 return master.pullUpdates( context );
             }
         }, VOID_SERIALIZER, true ),
-
+//
         //====
         FINISH( new MasterCaller<Master, Void>()
         {
@@ -472,7 +472,7 @@
                 return master.finishTransaction( context, readBoolean( input ) );
             }
         }, VOID_SERIALIZER, true ),
-
+//
         //====
         GET_MASTER_ID_FOR_TX( new MasterCaller<Master, Pair<Integer,Long>>()
         {
@@ -561,8 +561,6 @@
                 return true;
             }
         },
-<<<<<<< HEAD
-=======
 
         //====
         ACQUIRE_INDEX_READ_LOCK( new MasterCaller<Master, LockResult>()
@@ -601,8 +599,7 @@
             {
                 return true;
             }
-        };
->>>>>>> 5fce8f4a
+        },
 
         CREATE_REFERENCE_NODE( new MasterCaller<Master, NameData<Long>>()
         {
@@ -626,17 +623,7 @@
             this.serializer = serializer;
             this.includesSlaveContext = includesSlaveContext;
         }
-<<<<<<< HEAD
-        
-=======
-
-        protected int timeoutForLocking( int defaultTimeout )
-        {
-            // TODO Auto-generated method stub
-            return 0;
-        }
-
->>>>>>> 5fce8f4a
+
         public ObjectSerializer getObjectSerializer()
         {
             return serializer;
