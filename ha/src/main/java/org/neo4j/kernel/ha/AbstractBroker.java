--- conflicted
+++ resolved
@@ -19,13 +19,7 @@
  */
 package org.neo4j.kernel.ha;
 
-<<<<<<< HEAD
 import org.neo4j.kernel.ConfigurationPrefix;
-=======
-import java.util.Map;
-
-import org.neo4j.kernel.AbstractGraphDatabase;
->>>>>>> c880c7c9
 import org.neo4j.kernel.KernelData;
 import org.neo4j.kernel.ha.zookeeper.Machine;
 import org.neo4j.kernel.impl.nioneo.store.StoreId;
@@ -33,22 +27,15 @@
 
 public abstract class AbstractBroker implements Broker
 {
-<<<<<<< HEAD
-    private static final StoreId storeId = new StoreId();
-    private Configuration config;
-
     @ConfigurationPrefix( "ha." )
     public interface Configuration
-=======
-    private final int myMachineId;
-    private final AbstractGraphDatabase graphDb;
-
-    public AbstractBroker( int myMachineId, AbstractGraphDatabase graphDb )
->>>>>>> c880c7c9
     {
         int server_id();
     }
     
+    private static final StoreId storeId = new StoreId();
+    private Configuration config;
+
     public AbstractBroker( Configuration config)
     {
         this.config = config;
@@ -57,6 +44,11 @@
     public void setLastCommittedTxId( long txId )
     {
         // Do nothing
+    }
+    
+    protected Configuration getConfig()
+    {
+        return config;
     }
 
     public int getMyMachineId()
@@ -70,19 +62,6 @@
         // Do nothing
     }
 
-<<<<<<< HEAD
-=======
-    public String getStoreDir()
-    {
-        return graphDb.getStoreDir();
-    }
-
-    protected AbstractGraphDatabase getGraphDb()
-    {
-        return graphDb;
-    }
-
->>>>>>> c880c7c9
     public void shutdown()
     {
         // Do nothing
@@ -107,22 +86,7 @@
     {
         // Do nothing
     }
-<<<<<<< HEAD
-    
-=======
 
-    public static BrokerFactory wrapSingleBroker( final Broker broker )
-    {
-        return new BrokerFactory()
-        {
-            public Broker create( AbstractGraphDatabase graphDb, Map<String, String> graphDbConfig )
-            {
-                return broker;
-            }
-        };
-    }
-
->>>>>>> c880c7c9
     public void setConnectionInformation( KernelData kernel )
     {
     }
