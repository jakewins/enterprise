/**
 * Copyright (c) 2002-2012 "Neo Technology,"
 * Network Engine for Objects in Lund AB [http://neotechnology.com]
 *
 * This file is part of Neo4j.
 *
 * Neo4j is free software: you can redistribute it and/or modify
 * it under the terms of the GNU Affero General Public License as
 * published by the Free Software Foundation, either version 3 of the
 * License, or (at your option) any later version.
 *
 * This program is distributed in the hope that it will be useful,
 * but WITHOUT ANY WARRANTY; without even the implied warranty of
 * MERCHANTABILITY or FITNESS FOR A PARTICULAR PURPOSE.  See the
 * GNU Affero General Public License for more details.
 *
 * You should have received a copy of the GNU Affero General Public License
 * along with this program. If not, see <http://www.gnu.org/licenses/>.
 */
package org.neo4j.kernel.ha;

<<<<<<< HEAD
import java.io.IOException;
import java.util.ArrayList;
import java.util.Collection;
import java.util.Collections;
=======
import static java.util.Collections.synchronizedMap;

import java.io.IOException;
import java.util.ArrayList;
import java.util.Collection;
>>>>>>> c880c7c9
import java.util.HashMap;
import java.util.Map;
import java.util.concurrent.Executors;
import java.util.concurrent.ScheduledExecutorService;
import java.util.concurrent.TimeUnit;
import java.util.concurrent.atomic.AtomicLong;

import javax.transaction.NotSupportedException;
import javax.transaction.SystemException;
import javax.transaction.Transaction;
import javax.transaction.TransactionManager;

import org.neo4j.com.MasterUtil;
import org.neo4j.com.Response;
import org.neo4j.com.SlaveContext;
import org.neo4j.com.StoreWriter;
import org.neo4j.com.TxExtractor;
import org.neo4j.graphdb.Node;
import org.neo4j.graphdb.PropertyContainer;
import org.neo4j.graphdb.Relationship;
import org.neo4j.helpers.Exceptions;
import org.neo4j.helpers.Pair;
import org.neo4j.helpers.Predicate;
import org.neo4j.kernel.DeadlockDetectedException;
import org.neo4j.kernel.GraphDatabaseSPI;
import org.neo4j.kernel.IdType;
import org.neo4j.kernel.impl.core.LockReleaser;
import org.neo4j.kernel.impl.core.NodeManager;
import org.neo4j.kernel.impl.nioneo.store.IdGenerator;
import org.neo4j.kernel.impl.nioneo.store.StoreId;
import org.neo4j.kernel.impl.transaction.IllegalResourceException;
import org.neo4j.kernel.impl.transaction.LockManager;
import org.neo4j.kernel.impl.transaction.LockType;
import org.neo4j.kernel.impl.transaction.xaframework.XaDataSource;
import org.neo4j.kernel.impl.util.StringLogger;

/**
 * This is the real master code that executes on a master. The actual
 * communication over network happens in {@link MasterClient} and
 * {@link MasterServer}.
 */
public class MasterImpl implements Master
{
    private static final int ID_GRAB_SIZE = 1000;
    public static final int UNFINISHED_TRANSACTION_CLEANUP_DELAY = 5;

    private final GraphDatabaseSPI graphDb;
    private final StringLogger msgLog;

    private final Map<SlaveContext, MasterTransaction> transactions = synchronizedMap( new HashMap<SlaveContext, MasterTransaction>() );
    private final ScheduledExecutorService unfinishedTransactionsExecutor;
    private int unfinishedTransactionThreshold;

    public MasterImpl( GraphDatabaseSPI db, int timeOut )
    {
        this.graphDb = db;
        this.msgLog = graphDb.getMessageLog();
        this.unfinishedTransactionThreshold = timeOut;
        this.unfinishedTransactionsExecutor = Executors.newSingleThreadScheduledExecutor();
        this.unfinishedTransactionsExecutor.scheduleWithFixedDelay( new Runnable()
        {
            @Override
            public void run()
            {
                try
                {
                    Map<SlaveContext, MasterTransaction> safeTransactions = null;
                    synchronized ( transactions )
                    {
                        safeTransactions = new HashMap<SlaveContext, MasterTransaction>( transactions );
                    }

                    for ( Map.Entry<SlaveContext, MasterTransaction> entry : safeTransactions.entrySet() )
                    {
                        long time = entry.getValue().timeLastSuspended.get();
                        if ( time != 0 && System.currentTimeMillis()-time >= unfinishedTransactionThreshold*1000 )
                        {
                            long displayableTime = (time == 0 ? 0 : (System.currentTimeMillis()-time));
                            msgLog.logMessage( "Found old tx " + entry.getKey() + ", " + entry.getValue().transaction + ", " + displayableTime );
                            try
                            {
                                Transaction otherTx = suspendOtherAndResumeThis( entry.getKey(), false );
                                finishThisAndResumeOther( otherTx, entry.getKey(), false );
                                msgLog.logMessage( "Rolled back old tx " + entry.getKey() + ", " + entry.getValue().transaction + ", " + displayableTime );
                            }
                            catch ( IllegalStateException e )
                            {
                                // Expected for waiting transactions
                            }
                            catch ( Throwable t )
                            {
                                // Not really expected
                                msgLog.logMessage( "Unable to roll back old tx " + entry.getKey() + ", " + entry.getValue().transaction + ", " + displayableTime );
                            }
                        }
                    }
                }
                catch ( Throwable t )
                {
                    // The show must go on
                }
            }
        }, UNFINISHED_TRANSACTION_CLEANUP_DELAY, UNFINISHED_TRANSACTION_CLEANUP_DELAY, TimeUnit.SECONDS );
    }

    public GraphDatabaseSPI getGraphDb()
    {
        return this.graphDb;
    }
<<<<<<< HEAD
    
=======

    private Config getGraphDbConfig()
    {
        return ((AbstractGraphDatabase)this.graphDb).getConfig();
    }

>>>>>>> c880c7c9
    @Override
    public Response<Void> initializeTx( SlaveContext context )
    {
        Transaction otherTx = suspendOtherAndResumeThis( context, true );
        try
        {
            return packResponse( context, null );
        }
        finally
        {
            suspendThisAndResumeOther( otherTx, context );
        }
    }

    private Response<LockResult> acquireLock( SlaveContext context,
            LockGrabber lockGrabber, Object... entities )
    {
        Transaction otherTx = suspendOtherAndResumeThis( context, false );
        try
        {
            LockManager lockManager = graphDb.getLockManager();
            LockReleaser lockReleaser = graphDb.getLockReleaser();
            for ( Object entity : entities )
            {
                lockGrabber.grab( lockManager, lockReleaser, entity );
            }
            return packResponse( context, new LockResult( LockStatus.OK_LOCKED ) );
        }
        catch ( DeadlockDetectedException e )
        {
            return packResponse( context, new LockResult( e.getMessage() ) );
        }
        catch ( IllegalResourceException e )
        {
            return packResponse( context, new LockResult( LockStatus.NOT_LOCKED ) );
        }
        finally
        {
            suspendThisAndResumeOther( otherTx, context );
        }
    }

    private <T> Response<T> packResponse( SlaveContext context, T response )
    {
        return packResponse( context, response, MasterUtil.ALL );
    }

    private <T> Response<T> packResponse( SlaveContext context, T response, Predicate<Long> filter )
    {
        return MasterUtil.packResponse( graphDb, context, response, filter );
    }

    private Transaction getTx( SlaveContext txId )
    {
        MasterTransaction result = transactions.get( txId );
        if ( result != null )
        {
            // set time stamp to zero so that we don't even try to finish it off
            // if getting old. This is because if the tx is active and old then
            // it means it's waiting for a lock and we cannot do anything about it.
            result.resetTime();
            return result.transaction;
        }
        return null;
    }

    private Transaction beginTx( SlaveContext txId )
    {
        try
        {
            TransactionManager txManager = graphDb.getTxManager();
            txManager.begin();
            Transaction tx = txManager.getTransaction();
            transactions.put( txId, new MasterTransaction( tx ) );
            return tx;
        }
        catch ( NotSupportedException e )
        {
            throw new RuntimeException( e );
        }
        catch ( SystemException e )
        {
            throw new RuntimeException( e );
        }
    }

    Transaction suspendOtherAndResumeThis( SlaveContext txId, boolean allowBegin )
    {
        try
        {
            TransactionManager txManager = graphDb.getTxManager();
            Transaction otherTx = txManager.getTransaction();
            Transaction transaction = getTx( txId );
            if ( otherTx != null && otherTx == transaction )
            {
                return null;
            }
            else
            {
                if ( otherTx != null )
                {
                    txManager.suspend();
                }
                if ( transaction == null )
                {
                    if ( allowBegin )
                    {
                        beginTx( txId );
                    }
                    else
                    {
                        throw new IllegalStateException( "Transaction " + txId + " has either timed out on the" +
                        		" master or was not started on this master. There may have been a master switch" +
                        		" between the time this transaction started and up to now. This transaction" +
                        		" cannot continue since the state from the previous master isn't transferred." );
                    }
                }
                else
                {
                    try
                    {
                        txManager.resume( transaction );
                    }
                    catch ( IllegalStateException e )
                    {
                        throw new UnableToResumeTransactionException( e );
                    }
                }
                return otherTx;
            }
        }
        catch ( Exception e )
        {
            throw Exceptions.launderedException( e );
        }
    }

    void suspendThisAndResumeOther( Transaction otherTx, SlaveContext txId )
    {
        try
        {
<<<<<<< HEAD
            TransactionManager txManager = graphDb.getTxManager();
            getTxAndUpdateTimestamp( txId );
=======
            MasterTransaction tx = transactions.get( txId );
            if ( tx.finishAsap() )
            {   // If we've tried to finish this tx off earlier then do it now when we have the chance.
                finishThisAndResumeOther( otherTx, txId, false );
                return;
            }
            
            TransactionManager txManager = getGraphDbConfig().getTxModule().getTxManager();
            
            // update time stamp to current time so that we know that this tx just completed
            // a request and can now again start to be monitored, so that it can be
            // rolled back if it's getting old.
            tx.updateTime();
            
>>>>>>> c880c7c9
            txManager.suspend();
            if ( otherTx != null )
            {
                txManager.resume( otherTx );
            }
        }
        catch ( Exception e )
        {
            throw Exceptions.launderedException( e );
        }
    }

    void finishThisAndResumeOther( Transaction otherTx, SlaveContext txId, boolean success )
    {
        try
        {
<<<<<<< HEAD
            TransactionManager txManager = graphDb.getTxManager();
=======
            TransactionManager txManager = getGraphDbConfig().getTxModule().getTxManager();
            Transaction tx = txManager.getTransaction();
>>>>>>> c880c7c9
            if ( success ) txManager.commit();
            else txManager.rollback();
            transactions.remove( txId );
            if ( otherTx != null )
            {
                txManager.resume( otherTx );
            }
        }
        catch ( Exception e )
        {
            throw Exceptions.launderedException( e );
        }
    }

    public Response<LockResult> acquireNodeReadLock( SlaveContext context, long... nodes )
    {
        return acquireLock( context, READ_LOCK_GRABBER, nodesById( nodes ) );
    }

    public Response<LockResult> acquireNodeWriteLock( SlaveContext context, long... nodes )
    {
        return acquireLock( context, WRITE_LOCK_GRABBER, nodesById( nodes ) );
    }

    public Response<LockResult> acquireRelationshipReadLock( SlaveContext context,
            long... relationships )
    {
        return acquireLock( context, READ_LOCK_GRABBER, relationshipsById( relationships ) );
    }

    public Response<LockResult> acquireRelationshipWriteLock( SlaveContext context,
            long... relationships )
    {
        return acquireLock( context, WRITE_LOCK_GRABBER, relationshipsById( relationships ) );
    }

    public Response<LockResult> acquireGraphReadLock( SlaveContext context )
    {
        return acquireLock( context, READ_LOCK_GRABBER, graphProperties() );
    }

    public Response<LockResult> acquireGraphWriteLock( SlaveContext context )
    {
        return acquireLock( context, WRITE_LOCK_GRABBER, graphProperties() );
    }

    private PropertyContainer graphProperties()
    {
        return graphDb.getNodeManager().getGraphProperties();
    }

    private Node[] nodesById( long[] ids )
    {
        Node[] result = new Node[ids.length];
        for ( int i = 0; i < ids.length; i++ )
        {
            result[i] = new LockableNode( ids[i] );
        }
        return result;
    }

    private Relationship[] relationshipsById( long[] ids )
    {
        Relationship[] result = new Relationship[ids.length];
        for ( int i = 0; i < ids.length; i++ )
        {
            result[i] = new LockableRelationship( ids[i] );
        }
        return result;
    }

    public Response<IdAllocation> allocateIds( IdType idType )
    {
        IdGenerator generator = graphDb.getIdGeneratorFactory().get( idType );
        IdAllocation result = new IdAllocation( generator.nextIdBatch( ID_GRAB_SIZE ), generator.getHighId(),
                generator.getDefragCount() );
        return MasterUtil.packResponseWithoutTransactionStream( graphDb, SlaveContext.EMPTY, result );
    }

    public Response<Long> commitSingleResourceTransaction( SlaveContext context, String resource,
            TxExtractor txGetter )
    {
        Transaction otherTx = suspendOtherAndResumeThis( context, false );
        try
        {
            XaDataSource dataSource = graphDb.getXaDataSourceManager()
                    .getXaDataSource( resource );
            final long txId = dataSource.applyPreparedTransaction( txGetter.extract() );
            Predicate<Long> upUntilThisTx = new Predicate<Long>()
            {
                public boolean accept( Long item )
                {
                    return item < txId;
                }
            };
            return packResponse( context, txId, upUntilThisTx );
        }
        catch ( IOException e )
        {
            throw new RuntimeException( e );
        }
        finally
        {
            suspendThisAndResumeOther( otherTx, context );
        }
    }

    public Response<Void> finishTransaction( SlaveContext context, boolean success )
    {
        Transaction otherTx;
        try
        {
            otherTx = suspendOtherAndResumeThis( context, false );
        }
        catch ( UnableToResumeTransactionException e )
        {
            transactions.get( context ).markAsFinishAsap();
            throw e;
        }
        
        finishThisAndResumeOther( otherTx, context, success );
        return packResponse( context, null );
    }

    public Response<Integer> createRelationshipType( SlaveContext context, String name )
    {
        graphDb.getRelationshipTypeHolder().addValidRelationshipType( name, true );
        return packResponse( context, graphDb.getRelationshipTypeHolder().getIdFor( name ) );
    }

    public Response<Void> pullUpdates( SlaveContext context )
    {
        return packResponse( context, null );
    }

    public Response<Pair<Integer,Long>> getMasterIdForCommittedTx( long txId, StoreId storeId )
    {
        XaDataSource nioneoDataSource = graphDb.getXaDataSourceManager()
                .getNeoStoreDataSource();
        try
        {
            Pair<Integer, Long> masterId = nioneoDataSource.getMasterForCommittedTx( txId );
            return MasterUtil.packResponseWithoutTransactionStream( graphDb, SlaveContext.EMPTY, masterId );
        }
        catch ( IOException e )
        {
            throw new RuntimeException( "Couldn't get master ID for " + txId, e );
        }
    }

    public Response<Void> copyStore( SlaveContext context, StoreWriter writer )
    {
        context = MasterUtil.rotateLogsAndStreamStoreFiles( graphDb, true, writer );
        writer.done();
        return packResponse( context, null );
    }

    @Override
    public Response<Void> copyTransactions( SlaveContext context,
            String dsName, long startTxId, long endTxId )
    {
        return MasterUtil.getTransactions( graphDb, dsName, startTxId, endTxId );
    }

    @Override
    public void shutdown()
    {
        unfinishedTransactionsExecutor.shutdown();
    }

    private static interface LockGrabber
    {
        void grab( LockManager lockManager, LockReleaser lockReleaser, Object entity );
    }

    private static LockGrabber READ_LOCK_GRABBER = new LockGrabber()
    {
        public void grab( LockManager lockManager, LockReleaser lockReleaser, Object entity )
        {
            lockManager.getReadLock( entity );
            lockReleaser.addLockToTransaction( entity, LockType.READ );
        }
    };

    private static LockGrabber WRITE_LOCK_GRABBER = new LockGrabber()
    {
        public void grab( LockManager lockManager, LockReleaser lockReleaser, Object entity )
        {
            lockManager.getWriteLock( entity );
            lockReleaser.addLockToTransaction( entity, LockType.WRITE );
        }
    };

    @Override
    public Response<LockResult> acquireIndexReadLock( SlaveContext context, String index, String key )
    {
        return acquireLock( context, READ_LOCK_GRABBER, new NodeManager.IndexLock( index, key ) );
    }

    @Override
    public Response<LockResult> acquireIndexWriteLock( SlaveContext context, String index,
            String key )
    {
        return acquireLock( context, WRITE_LOCK_GRABBER, new NodeManager.IndexLock( index, key ) );
    }

    // =====================================================================
    // Just some methods which aren't really used when running a HA cluster,
    // but exposed so that other tools can reach that information.
    // =====================================================================

    public Map<Integer, Collection<SlaveContext>> getOngoingTransactions()
    {
        Map<Integer, Collection<SlaveContext>> result = new HashMap<Integer, Collection<SlaveContext>>();
        for ( SlaveContext context : transactions.keySet() )
        {
            Collection<SlaveContext> txs = result.get( context.machineId() );
            if ( txs == null )
            {
                txs = new ArrayList<SlaveContext>();
                result.put( context.machineId(), txs );
            }
            txs.add( context );
        }
        return result;
    }
    
    static class MasterTransaction
    {
        private final Transaction transaction;
        private final AtomicLong timeLastSuspended = new AtomicLong();
        private volatile boolean finishAsap;
        
        MasterTransaction( Transaction transaction )
        {
            this.transaction = transaction;
        }
        
        void updateTime()
        {
            this.timeLastSuspended.set( System.currentTimeMillis() );
        }
        
        void resetTime()
        {
            this.timeLastSuspended.set( 0 );
        }
        
        void markAsFinishAsap()
        {
            this.finishAsap = true;
        }
        
        boolean finishAsap()
        {
            return this.finishAsap;
        }
    }
}<|MERGE_RESOLUTION|>--- conflicted
+++ resolved
@@ -19,18 +19,11 @@
  */
 package org.neo4j.kernel.ha;
 
-<<<<<<< HEAD
+import static java.util.Collections.synchronizedMap;
+
 import java.io.IOException;
 import java.util.ArrayList;
 import java.util.Collection;
-import java.util.Collections;
-=======
-import static java.util.Collections.synchronizedMap;
-
-import java.io.IOException;
-import java.util.ArrayList;
-import java.util.Collection;
->>>>>>> c880c7c9
 import java.util.HashMap;
 import java.util.Map;
 import java.util.concurrent.Executors;
@@ -140,16 +133,7 @@
     {
         return this.graphDb;
     }
-<<<<<<< HEAD
     
-=======
-
-    private Config getGraphDbConfig()
-    {
-        return ((AbstractGraphDatabase)this.graphDb).getConfig();
-    }
-
->>>>>>> c880c7c9
     @Override
     public Response<Void> initializeTx( SlaveContext context )
     {
@@ -291,10 +275,6 @@
     {
         try
         {
-<<<<<<< HEAD
-            TransactionManager txManager = graphDb.getTxManager();
-            getTxAndUpdateTimestamp( txId );
-=======
             MasterTransaction tx = transactions.get( txId );
             if ( tx.finishAsap() )
             {   // If we've tried to finish this tx off earlier then do it now when we have the chance.
@@ -302,14 +282,13 @@
                 return;
             }
             
-            TransactionManager txManager = getGraphDbConfig().getTxModule().getTxManager();
+            TransactionManager txManager = graphDb.getTxManager();
             
             // update time stamp to current time so that we know that this tx just completed
             // a request and can now again start to be monitored, so that it can be
             // rolled back if it's getting old.
             tx.updateTime();
             
->>>>>>> c880c7c9
             txManager.suspend();
             if ( otherTx != null )
             {
@@ -326,12 +305,7 @@
     {
         try
         {
-<<<<<<< HEAD
             TransactionManager txManager = graphDb.getTxManager();
-=======
-            TransactionManager txManager = getGraphDbConfig().getTxModule().getTxManager();
-            Transaction tx = txManager.getTransaction();
->>>>>>> c880c7c9
             if ( success ) txManager.commit();
             else txManager.rollback();
             transactions.remove( txId );
