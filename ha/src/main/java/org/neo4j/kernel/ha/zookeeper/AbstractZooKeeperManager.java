--- conflicted
+++ resolved
@@ -28,9 +28,11 @@
 
 import org.apache.zookeeper.KeeperException;
 import org.apache.zookeeper.ZooKeeper;
+import org.neo4j.com.Client.ConnectionLostHandler;
 import org.neo4j.com.ComException;
 import org.neo4j.com.Response;
 import org.neo4j.com.SlaveContext;
+import org.neo4j.com.StoreIdGetter;
 import org.neo4j.com.StoreWriter;
 import org.neo4j.com.TxExtractor;
 import org.neo4j.helpers.Pair;
@@ -38,6 +40,7 @@
 import org.neo4j.kernel.ha.IdAllocation;
 import org.neo4j.kernel.ha.LockResult;
 import org.neo4j.kernel.ha.Master;
+import org.neo4j.kernel.ha.MasterClient;
 import org.neo4j.kernel.impl.nioneo.store.StoreId;
 import org.neo4j.kernel.impl.util.StringLogger;
 
@@ -54,45 +57,27 @@
             new HashMap<Integer, String>() );
     protected volatile Pair<Master, Machine> cachedMaster = NO_MASTER_MACHINE_PAIR;
 
-<<<<<<< HEAD
     protected final StringLogger msgLog;
     protected final int maxConcurrentChannelsPerSlave;
     protected final int clientReadTimeout;
     protected final int clientLockReadTimeout;
-
-    public AbstractZooKeeperManager( String servers, StringLogger msgLog,
-            int clientReadTimeout, int clientLockReadTimeout, int maxConcurrentChannelsPerSlave )
-=======
-    private final AbstractGraphDatabase graphDb;
-    private final StringLogger msgLog;
-    private final int maxConcurrentChannelsPerSlave;
-    private final int clientReadTimeout;
-    private final int clientLockReadTimeout;
     private final long sessionTimeout;
 
-    public AbstractZooKeeperManager( String servers,
-            AbstractGraphDatabase graphDb, int clientReadTimeout,
-            int clientLockReadTimeout, int maxConcurrentChannelsPerSlave,
-            long sessionTimeout )
->>>>>>> c880c7c9
+    private final StoreIdGetter storeIdGetter;
+
+    public AbstractZooKeeperManager( String servers, StoreIdGetter storeIdGetter, StringLogger msgLog,
+            int clientReadTimeout, int clientLockReadTimeout, int maxConcurrentChannelsPerSlave, int sessionTimeout )
     {
         assert msgLog != null;
 
         this.servers = servers;
+        this.storeIdGetter = storeIdGetter;
         this.msgLog = msgLog;
         this.clientLockReadTimeout = clientLockReadTimeout;
         this.maxConcurrentChannelsPerSlave = maxConcurrentChannelsPerSlave;
         this.clientReadTimeout = clientReadTimeout;
-<<<<<<< HEAD
-=======
         this.sessionTimeout = sessionTimeout;
-        this.msgLog = graphDb != null ? graphDb.getMessageLog() : StringLogger.DEV_NULL;
->>>>>>> c880c7c9
-    }
-
-    public abstract ZooKeeper getZooKeeper( boolean sync );
-
-    public abstract String getRoot();
+    }
 
     protected String asRootPath( StoreId storeId )
     {
@@ -103,12 +88,8 @@
     {
         try
         {
-<<<<<<< HEAD
             byte[] child = keeper.getData( "/" + clusterName, false, null );
             return StoreId.deserialize( child );
-=======
-            return new ZooKeeper( getServers(), getSessionTimeout(), this );
->>>>>>> c880c7c9
         }
         catch ( KeeperException e )
         {
@@ -119,8 +100,6 @@
         {
             throw new ZooKeeperException( "Interrupted", e );
         }
-<<<<<<< HEAD
-=======
     }
 
     /*
@@ -136,12 +115,6 @@
 
     public abstract String getRoot();
 
-    protected AbstractGraphDatabase getGraphDb()
-    {
-        return graphDb;
->>>>>>> c880c7c9
-    }
-
     protected Pair<Integer, Integer> parseChild( String child )
     {
         int index = child.indexOf( '_' );
@@ -174,8 +147,6 @@
         }
     }
 
-<<<<<<< HEAD
-=======
     /**
      * Tries to discover the master from the zookeeper information. Will return
      * a {@link Pair} of a {@link Master} and the {@link Machine} it resides
@@ -214,14 +185,13 @@
             return NO_MASTER;
         }
         return new MasterClient( master.getServer().first(),
-                master.getServer().other(), graphDb,
-                getConnectionLostHandler(), clientReadTimeout,
+                master.getServer().other(), this.msgLog, storeIdGetter,
+                ConnectionLostHandler.NO_ACTION, clientReadTimeout,
                 clientLockReadTimeout, maxConcurrentChannelsPerSlave );
     }
 
     protected abstract int getMyMachineId();
 
->>>>>>> c880c7c9
     public Pair<Master, Machine> getCachedMaster()
     {
         return cachedMaster;
@@ -523,10 +493,6 @@
         }
     };
 
-<<<<<<< HEAD
-    protected static final Pair<Master, Machine> NO_MASTER_MACHINE_PAIR = Pair.of(
-=======
     public static final Pair<Master, Machine> NO_MASTER_MACHINE_PAIR = Pair.of(
->>>>>>> c880c7c9
             NO_MASTER, (Machine) ZooKeeperMachine.NO_MACHINE );
 }