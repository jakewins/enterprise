--- conflicted
+++ resolved
@@ -37,13 +37,13 @@
 import org.neo4j.kernel.ha.AbstractBroker;
 import org.neo4j.kernel.ha.ConnectionInformation;
 import org.neo4j.kernel.ha.Master;
+import org.neo4j.kernel.ha.shell.ZooClientFactory;
 import org.neo4j.kernel.impl.nioneo.store.StoreId;
 import org.neo4j.kernel.impl.util.StringLogger;
 import org.neo4j.management.Neo4jManager;
 
 public class ZooKeeperBroker extends AbstractBroker
 {
-<<<<<<< HEAD
     @ConfigurationPrefix( "ha." )
     public interface Configuration
         extends AbstractBroker.Configuration
@@ -51,31 +51,16 @@
         int coordinator_fetch_info_timeout( int def );
     }
     
-    private final ZooClient zooClient;
-=======
+    private final ZooClientFactory zooClientFactory;
     private volatile ZooClient zooClient;
-    private final String haServer;
-    private int clientLockReadTimeout;
-    private final Map<String, String> config;
->>>>>>> c880c7c9
     private int fetchInfoTimeout;
-    private final ResponseReceiver receiver;
-
-    public ZooKeeperBroker( Configuration conf, ZooClient zooClient )
-    {
-<<<<<<< HEAD
+
+    public ZooKeeperBroker( Configuration conf, ZooClientFactory zooClientFactory )
+    {
         super( conf );
+        this.zooClientFactory = zooClientFactory;
         fetchInfoTimeout = conf.coordinator_fetch_info_timeout(HaConfig.CONFIG_DEFAULT_COORDINATOR_FETCH_INFO_TIMEOUT);
-        this.zooClient = zooClient;
-=======
-        super( HaConfig.getMachineIdFromConfig( config ), graphDb );
-        this.config = config;
-        haServer = HaConfig.getHaServerFromConfig( config );
-        clientLockReadTimeout = HaConfig.getClientLockReadTimeoutFromConfig( config );
-        fetchInfoTimeout = HaConfig.getFetchInfoTimeoutFromConfig( config );
-        this.receiver = receiver;
         start();
->>>>>>> c880c7c9
     }
 
     @Override
@@ -212,15 +197,7 @@
 
     public Object instantiateMasterServer( GraphDatabaseSPI graphDb )
     {
-<<<<<<< HEAD
         return zooClient.instantiateMasterServer( graphDb );
-=======
-        MasterServer server = new MasterServer( new MasterImpl( graphDb, config ),
-                Machine.splitIpAndPort( haServer ).other(), graphDb.getMessageLog(),
-                HaConfig.getMaxConcurrentTransactionsOnMasterFromConfig( config ), clientLockReadTimeout,
-                new BranchDetectingTxVerifier( graphDb ) );
-        return server;
->>>>>>> c880c7c9
     }
 
     @Override
@@ -242,7 +219,7 @@
             throw new IllegalStateException(
                     "Broker already started, ZooClient is " + zooClient );
         }
-        this.zooClient = new ZooClient( getGraphDb(), config, receiver );
+        this.zooClient = zooClientFactory.newZooClient();
     }
 
     @Override
