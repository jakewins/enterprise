--- conflicted
+++ resolved
@@ -37,13 +37,9 @@
     Response<IdAllocation> allocateIds( IdType idType );
 
     Response<Integer> createRelationshipType( SlaveContext context, String name );
-<<<<<<< HEAD
     
     Response<NameData<Long>> createReferenceNode( SlaveContext context, String name );
     
-=======
-
->>>>>>> 5fce8f4a
     /**
      * Called when the first write operation of lock is performed for a transaction.
      */
