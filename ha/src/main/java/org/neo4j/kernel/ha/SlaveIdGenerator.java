--- conflicted
+++ resolved
@@ -74,14 +74,6 @@
             return generators.get( idType );
         }
 
-<<<<<<< HEAD
-=======
-        public void updateIdGenerators( NeoStore store )
-        {
-            store.updateIdGenerators();
-        }
-
->>>>>>> c880c7c9
         public void forgetIdAllocationsFromMaster()
         {
             for ( SlaveIdGenerator idGenerator : generators.values() )
