--- conflicted
+++ resolved
@@ -94,16 +94,13 @@
     private final BranchedDataPolicy branchedDataPolicy;
     private final HaConfig.SlaveUpdateMode slaveUpdateMode;
     private final int readTimeout;
-<<<<<<< HEAD
     private final boolean allowInitCluster;
-=======
     /*
      *  True iff it is ok to pull updates. Used to control the
      *  update puller during master switches, to reduce could not connect
      *  log statements. More elegant that stopping and starting the executor.
      */
     private volatile boolean pullUpdates;
->>>>>>> 2884c696
 
     private final List<KernelEventHandler> kernelEventHandlers =
             new CopyOnWriteArrayList<KernelEventHandler>();
@@ -139,7 +136,6 @@
         config.put( Config.KEEP_LOGICAL_LOGS, "true" );
         this.brokerFactory = brokerFactory != null ? brokerFactory : defaultBrokerFactory();
         this.broker = this.brokerFactory.create( this, config );
-<<<<<<< HEAD
         this.allowInitCluster = HaConfig.getAllowInitFromConfig( config );
         new Thread()
         {
@@ -158,10 +154,7 @@
                 }
             }
         }.start();
-=======
         this.pullUpdates = false;
-        startUp( HaConfig.getAllowInitFromConfig( config ) );
->>>>>>> 2884c696
     }
 
     private void initializeTxManagerKernelPanicEventHandler()
@@ -282,57 +275,6 @@
         branchedDataPolicy.handle( this );
     }
 
-<<<<<<< HEAD
-=======
-    private synchronized void startUp( boolean allowInit )
-    {
-        StoreId storeId = null;
-        if ( !new File( getStoreDir(), NeoStore.DEFAULT_NAME ).exists() )
-        {   // Try for
-            long endTime = System.currentTimeMillis()+60000;
-            Exception exception = null;
-            while ( System.currentTimeMillis() < endTime )
-            {
-                // Check if the cluster is up
-                Pair<Master, Machine> master = broker.getMasterReally( true );
-                if ( master != null && !master.other().equals( Machine.NO_MACHINE ) &&
-                        master.other().getMachineId() != machineId )
-                {   // Join the existing cluster
-                    try
-                    {
-                        copyStoreFromMaster( master );
-                        getMessageLog().logMessage( "copied store from master" );
-                        exception = null;
-                        break;
-                    }
-                    catch ( Exception e )
-                    {
-                        exception = e;
-                        master = broker.getMasterReally( true );
-                        getMessageLog().logMessage( "Problems copying store from master", e );
-                    }
-                }
-                else
-                {   // I seem to be the master, the broker have created the cluster for me
-                    // I'm just going to start up now
-                    storeId = broker.getClusterStoreId();
-                    break;
-                }
-                // I am not master, and could not connect to the master:
-                // wait for other machine(s) to join.
-                sleepWithoutInterruption( 300, "Startup interrupted" );
-            }
-
-            if ( exception != null )
-            {
-                throw new RuntimeException( "Tried to join the cluster, but was unable to", exception );
-            }
-        }
-        newMaster( storeId, new Exception( "Starting up for the first time" ) );
-        localGraph();
-    }
-
->>>>>>> 2884c696
     private void sleepWithoutInterruption( long time, String errorMessage )
     {
         try
@@ -528,15 +470,11 @@
                 {   // I am currently master, so restart as slave.
                     // This will result in clearing of free ids from .id files, see SlaveIdGenerator.
                     internalShutdown( true );
-<<<<<<< HEAD
                     if ( noDb() )
                     {
                         copyStoreFromMaster( master );
                     }
-                    newDb = startAsSlave( null );
-=======
-                    newDb = startAsSlave( storeId, master );
->>>>>>> 2884c696
+                    newDb = startAsSlave( null, master );
                 }
                 else
                 {   // I am already a slave, so just forget the ids I got from the previous master
