--- conflicted
+++ resolved
@@ -601,11 +601,7 @@
             catch ( ComException e )
             {   // Maybe new master isn't up yet... let's wait a little and retry
                 failure = e;
-<<<<<<< HEAD
-                sleepWithoutInterruption( 500, "Couldn't wait to new attempt of getting master id for tx from master" );
-=======
                 sleepWithoutInterruption( 500, "Failed waiting for next attempt to contact master" );
->>>>>>> 33ef6fc7
             }
         }
         if ( mastersMaster == null ) throw failure;
